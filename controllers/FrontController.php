<?php
/**
 * FrontController class.
 */

namespace Alltube\Controller;

use Alltube\Config;
use Alltube\PasswordException;
use Alltube\VideoDownload;
use Interop\Container\ContainerInterface;
use Slim\Container;
use Slim\Http\Request;
use Slim\Http\Response;
use Slim\Http\Stream;

/**
 * Main controller.
 */
class FrontController
{
    /**
     * Config instance.
     *
     * @var Config
     */
    private $config;

    /**
     * VideoDownload instance.
     *
     * @var VideoDownload
     */
    private $download;

    /**
     * Slim dependency container.
     *
     * @var ContainerInterface
     */
    private $container;

    /**
     * Session segment used to store session variables.
     *
     * @var \Aura\Session\Segment
     */
    private $sessionSegment;

    /**
     * Smarty view.
     *
     * @var \Slim\Views\Smarty
     */
    private $view;

    /**
     * FrontController constructor.
     *
     * @param Container $container Slim dependency container
     */
    public function __construct(ContainerInterface $container)
    {
        $this->config = Config::getInstance();
        $this->download = new VideoDownload();
        $this->container = $container;
        $this->view = $this->container->get('view');
        $session_factory = new \Aura\Session\SessionFactory();
        $session = $session_factory->newInstance($_COOKIE);
        $this->sessionSegment = $session->getSegment('Alltube\Controller\FrontController');
    }

    /**
     * Display index page.
     *
     * @param Request  $request  PSR-7 request
     * @param Response $response PSR-7 response
     *
     * @return void
     */
    public function index(Request $request, Response $response)
    {
        $this->view->render(
            $response,
            'index.tpl',
            [
                'convert'     => $this->config->convert,
                'class'       => 'index',
                'description' => 'Easily download videos from Youtube, Dailymotion, Vimeo and other websites.',
            ]
        );
    }

    /**
     * Display a list of extractors.
     *
     * @param Request  $request  PSR-7 request
     * @param Response $response PSR-7 response
     *
     * @return void
     */
    public function extractors(Request $request, Response $response)
    {
        $this->view->render(
            $response,
            'extractors.tpl',
            [
                'extractors'  => $this->download->listExtractors(),
                'class'       => 'extractors',
                'title'       => 'Supported websites',
                'description' => 'List of all supported websites from which Alltube Download '.
                    'can extract video or audio files',
            ]
        );
    }

    /**
     * Display a password prompt.
     *
     * @param Request  $request  PSR-7 request
     * @param Response $response PSR-7 response
     *
     * @return Response HTTP response
     */
    public function password(Request $request, Response $response)
    {
        $this->view->render(
            $response,
            'password.tpl',
            [
                'class'       => 'password',
                'title'       => 'Password prompt',
                'description' => 'You need a password in order to download this video with Alltube Download',
            ]
        );
    }

    /**
     * Dislay information about the video.
     *
     * @param Request  $request  PSR-7 request
     * @param Response $response PSR-7 response
     *
     * @return Response HTTP response
     */
    public function video(Request $request, Response $response)
    {
        $params = $request->getQueryParams();
        if (isset($params['url'])) {
            $password = $request->getParam('password');
            if (isset($password)) {
                $this->sessionSegment->setFlash($params['url'], $password);
            }
            if (isset($params['audio'])) {
                try {
<<<<<<< HEAD
                    return $this->getStream($params['url'], 'mp3[protocol^=http]', $response, $request);
=======
                    $url = $this->download->getURL($params['url'], 'mp3[protocol^=http]', $password);

                    return $response->withRedirect($url);
                } catch (PasswordException $e) {
                    return $this->password($request, $response);
>>>>>>> 60a393c5
                } catch (\Exception $e) {
                    $response = $response->withHeader(
                        'Content-Disposition',
                        'attachment; filename="'.
                        $this->download->getAudioFilename($params['url'], 'bestaudio/best', $password).'"'
                    );
                    $response = $response->withHeader('Content-Type', 'audio/mpeg');

                    if ($request->isGet() || $request->isPost()) {
                        $process = $this->download->getAudioStream($params['url'], 'bestaudio/best', $password);
                        $response = $response->withBody(new Stream($process));
                    }

                    return $response;
                }
            } else {
                try {
                    $video = $this->download->getJSON($params['url'], null, $password);
                } catch (PasswordException $e) {
                    return $this->password($request, $response);
                }
                $this->view->render(
                    $response,
                    'video.tpl',
                    [
                        'video'       => $video,
                        'class'       => 'video',
                        'title'       => $video->title,
                        'description' => 'Download "'.$video->title.'" from '.$video->extractor_key,
                    ]
                );
            }
        } else {
            return $response->withRedirect($this->container->get('router')->pathFor('index'));
        }
    }

    /**
     * Display an error page.
     *
     * @param Request    $request   PSR-7 request
     * @param Response   $response  PSR-7 response
     * @param \Exception $exception Error to display
     *
     * @return Response HTTP response
     */
    public function error(Request $request, Response $response, \Exception $exception)
    {
        $this->view->render(
            $response,
            'error.tpl',
            [
                'errors' => $exception->getMessage(),
                'class'  => 'video',
                'title'  => 'Error',
            ]
        );

        return $response->withStatus(500);
    }

    private function getStream($url, $format, $response, $request)
    {
        if (!isset($format)) {
            $format = 'best';
        }
        $video = $this->download->getJSON($url, $format);
        $client = new \GuzzleHttp\Client();
        $stream = $client->request('GET', $video->url, ['stream' => true]);
        $response = $response->withHeader('Content-Disposition', 'attachment; filename="'.$video->_filename.'"');
        $response = $response->withHeader('Content-Type', $stream->getHeader('Content-Type'));
        $response = $response->withHeader('Content-Length', $stream->getHeader('Content-Length'));
        if ($request->isGet()) {
            $response = $response->withBody($stream->getBody());
        }

        return $response;
    }

    /**
     * Redirect to video file.
     *
     * @param Request  $request  PSR-7 request
     * @param Response $response PSR-7 response
     *
     * @return Response HTTP response
     */
    public function redirect(Request $request, Response $response)
    {
        $params = $request->getQueryParams();
        if (isset($params['url'])) {
            try {
<<<<<<< HEAD
                return $this->getStream($params['url'], $params['format'], $response, $request);
=======
                $url = $this->download->getURL(
                    $params['url'],
                    $request->getParam('format'),
                    $this->sessionSegment->getFlash($params['url'])
                );

                return $response->withRedirect($url);
            } catch (PasswordException $e) {
                return $response->withRedirect(
                    $this->container->get('router')->pathFor('video').'?url='.urlencode($params['url'])
                );
>>>>>>> 60a393c5
            } catch (\Exception $e) {
                $response->getBody()->write($e->getMessage());

                return $response->withHeader('Content-Type', 'text/plain');
            }
        }
    }

    /**
     * Output JSON info about the video.
     *
     * @param Request  $request  PSR-7 request
     * @param Response $response PSR-7 response
     *
     * @return Response HTTP response
     */
    public function json(Request $request, Response $response)
    {
        $params = $request->getQueryParams();
        if (isset($params['url'])) {
            try {
                $video = $this->download->getJSON($params['url']);

                return $response->withJson($video);
            } catch (\Exception $e) {
                return $response->withJson(
                    ['success' => false, 'error' => $e->getMessage()]
                );
            }
        }
    }
}<|MERGE_RESOLUTION|>--- conflicted
+++ resolved
@@ -153,15 +153,9 @@
             }
             if (isset($params['audio'])) {
                 try {
-<<<<<<< HEAD
                     return $this->getStream($params['url'], 'mp3[protocol^=http]', $response, $request);
-=======
-                    $url = $this->download->getURL($params['url'], 'mp3[protocol^=http]', $password);
-
-                    return $response->withRedirect($url);
                 } catch (PasswordException $e) {
                     return $this->password($request, $response);
->>>>>>> 60a393c5
                 } catch (\Exception $e) {
                     $response = $response->withHeader(
                         'Content-Disposition',
@@ -254,21 +248,11 @@
         $params = $request->getQueryParams();
         if (isset($params['url'])) {
             try {
-<<<<<<< HEAD
                 return $this->getStream($params['url'], $params['format'], $response, $request);
-=======
-                $url = $this->download->getURL(
-                    $params['url'],
-                    $request->getParam('format'),
-                    $this->sessionSegment->getFlash($params['url'])
-                );
-
-                return $response->withRedirect($url);
             } catch (PasswordException $e) {
                 return $response->withRedirect(
                     $this->container->get('router')->pathFor('video').'?url='.urlencode($params['url'])
                 );
->>>>>>> 60a393c5
             } catch (\Exception $e) {
                 $response->getBody()->write($e->getMessage());
 
