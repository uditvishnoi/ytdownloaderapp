{
  "name": "rudloff/alltube",
  "description": "HTML GUI for youtube-dl",
  "license": "GPL-3.0",
  "homepage": "http://alltubedownload.net/",
  "type": "project",
  "require": {
    "smarty/smarty": "~3.1.29",
    "slim/slim": "~3.6.0",
    "mathmarques/smarty-view": "~1.1.0",
    "symfony/yaml": "~3.2.0",
    "symfony/process": "~3.2.0",
    "ptachoire/process-builder-chain": "~1.2.0",
    "rudloff/smarty-plugin-noscheme": "~0.1.0",
<<<<<<< HEAD
    "guzzlehttp/guzzle": "~6.2.0",
    "rudloff/rtmpdump-bin": "~2.3"
=======
    "aura/session": "~2.1.0"
>>>>>>> 60a393c5
  },
  "require-dev": {
    "symfony/var-dumper": "~3.2.0",
    "squizlabs/php_codesniffer": "~2.7.0",
    "phpunit/phpunit": "~5.7.2",
    "ffmpeg/ffmpeg": "dev-release",
    "rg3/youtube-dl": "~2016.12.20",
    "rudloff/rtmpdump-bin": "~2.3"
  },
  "extra": {
    "paas": {
      "nginx-includes": [
        "nginx.conf"
      ]
    }
  },
  "repositories": [
    {
      "type": "package",
      "package": {
        "name": "rg3/youtube-dl",
        "version": "2016.12.20",
        "dist": {
          "type": "zip",
          "url": "https://github.com/rg3/youtube-dl/archive/2016.12.20.zip"
        }
      }
    },
    {
      "type": "package",
      "package": {
        "name": "ffmpeg/ffmpeg",
        "version": "dev-release",
        "dist": {
          "url": "http://johnvansickle.com/ffmpeg/releases/ffmpeg-release-64bit-static.tar.xz",
          "type": "xz"
        },
        "bin": [
          "ffmpeg"
        ]
      }
    }
  ],
  "authors": [
    {
      "name": "Pierre Rudloff",
      "email": "contact@rudloff.pro",
      "homepage": "https://rudloff.pro/",
      "role": "Developer"
    },
    {
      "name": "Olivier Haquette",
      "email": "contact@olivierhaquette.fr",
      "homepage": "http://olivierhaquette.fr/",
      "role": "Designer"
    }
  ],
  "autoload": {
    "psr-4": {
      "Alltube\\": "classes/",
      "Alltube\\Controller\\": "controllers/"
    }
  },
  "config": {
    "secure-http": false
  },
  "scripts": {
    "compile": "composer install --dev"
  }
}<|MERGE_RESOLUTION|>--- conflicted
+++ resolved
@@ -12,12 +12,9 @@
     "symfony/process": "~3.2.0",
     "ptachoire/process-builder-chain": "~1.2.0",
     "rudloff/smarty-plugin-noscheme": "~0.1.0",
-<<<<<<< HEAD
     "guzzlehttp/guzzle": "~6.2.0",
-    "rudloff/rtmpdump-bin": "~2.3"
-=======
+    "rudloff/rtmpdump-bin": "~2.3",
     "aura/session": "~2.1.0"
->>>>>>> 60a393c5
   },
   "require-dev": {
     "symfony/var-dumper": "~3.2.0",
