{
<<<<<<< HEAD
	"name": "rudloff/alltube",
	"description": "HTML GUI for youtube-dl",
	"license": "GPL-3.0",
	"homepage": "http://alltubedownload.net/",
	"type": "project",
	"require": {
		"smarty/smarty": "~3.1.29",
		"rg3/youtube-dl": "~2016.08.12",
		"slim/slim": "~3.5.0",
		"mathmarques/smarty-view": "~1.1.0",
		"symfony/yaml": "~3.1.0",
		"symfony/process": "~3.1.0",
		"ptachoire/process-builder-chain": "~1.2.0",
		"ffmpeg/ffmpeg": "dev-release",
		"rudloff/smarty-plugin-noscheme": "~0.1.0",
		"guzzlehttp/guzzle": "~6.2.0",
		"rudloff/rtmpdump-bin": "~2.3"
	},
	"require-dev": {
		"symfony/var-dumper": "~3.1.0",
		"squizlabs/php_codesniffer": "~2.6.2",
		"phpunit/phpunit": "~5.4.8"
	},
	"extra": {
		"paas": {
			"nginx-includes": [
				"nginx.conf"
			]
		}
	},
	"repositories": [{
		"type": "package",
		"package": {
			"name": "rg3/youtube-dl",
			"version": "2016.08.12",
			"source": {
				"url": "https://github.com/rg3/youtube-dl.git",
				"type": "git",
				"reference": "2016.08.12"
			}
		}
	}, {
		"type": "package",
		"package": {
			"name": "ffmpeg/ffmpeg",
			"version": "dev-release",
			"dist": {
				"url": "http://johnvansickle.com/ffmpeg/releases/ffmpeg-release-64bit-static.tar.xz",
				"type": "xz"
			},
			"bin": [
				"ffmpeg"
			]
		}
	}],
	"authors": [{
		"name": "Pierre Rudloff",
		"email": "contact@rudloff.pro",
		"homepage": "https://rudloff.pro/",
		"role": "Developer"
	}, {
		"name": "Olivier Haquette",
		"email": "contact@olivierhaquette.fr",
		"homepage": "http://olivierhaquette.fr/",
		"role": "Designer"
	}],
	"autoload": {
		"psr-4": {
			"Alltube\\": "classes/",
			"Alltube\\Controller\\": "controllers/"
		}
	},
	"config": {
		"secure-http": false
	}
=======
  "name": "rudloff/alltube",
  "description": "HTML GUI for youtube-dl",
  "license": "GPL-3.0",
  "homepage": "http://alltubedownload.net/",
  "type": "project",
  "require": {
    "smarty/smarty": "~3.1.29",
    "rg3/youtube-dl": "~2016.09.08",
    "slim/slim": "~3.5.0",
    "mathmarques/smarty-view": "~1.1.0",
    "symfony/yaml": "~3.1.0",
    "symfony/process": "~3.1.0",
    "ptachoire/process-builder-chain": "~1.2.0",
    "ffmpeg/ffmpeg": "dev-release",
    "rudloff/smarty-plugin-noscheme": "~0.1.0",
    "rudloff/rtmpdump-bin": "~2.3"
  },
  "require-dev": {
    "symfony/var-dumper": "~3.1.0",
    "squizlabs/php_codesniffer": "~2.6.2",
    "phpunit/phpunit": "~5.5.2"
  },
  "extra": {
    "paas": {
      "nginx-includes": [
        "nginx.conf"
      ]
    }
  },
  "repositories": [
    {
      "type": "package",
      "package": {
        "name": "rg3/youtube-dl",
        "version": "2016.09.08",
        "source": {
          "url": "https://github.com/rg3/youtube-dl.git",
          "type": "git",
          "reference": "2016.09.08"
        }
      }
    },
    {
      "type": "package",
      "package": {
        "name": "ffmpeg/ffmpeg",
        "version": "dev-release",
        "dist": {
          "url": "http://johnvansickle.com/ffmpeg/releases/ffmpeg-release-64bit-static.tar.xz",
          "type": "xz"
        },
        "bin": [
          "ffmpeg"
        ]
      }
    }
  ],
  "authors": [
    {
      "name": "Pierre Rudloff",
      "email": "contact@rudloff.pro",
      "homepage": "https://rudloff.pro/",
      "role": "Developer"
    },
    {
      "name": "Olivier Haquette",
      "email": "contact@olivierhaquette.fr",
      "homepage": "http://olivierhaquette.fr/",
      "role": "Designer"
    }
  ],
  "autoload": {
    "psr-4": {
      "Alltube\\": "classes/",
      "Alltube\\Controller\\": "controllers/"
    }
  },
  "config": {
    "secure-http": false
  }
>>>>>>> fcfd64db
}<|MERGE_RESOLUTION|>--- conflicted
+++ resolved
@@ -1,81 +1,4 @@
 {
-<<<<<<< HEAD
-	"name": "rudloff/alltube",
-	"description": "HTML GUI for youtube-dl",
-	"license": "GPL-3.0",
-	"homepage": "http://alltubedownload.net/",
-	"type": "project",
-	"require": {
-		"smarty/smarty": "~3.1.29",
-		"rg3/youtube-dl": "~2016.08.12",
-		"slim/slim": "~3.5.0",
-		"mathmarques/smarty-view": "~1.1.0",
-		"symfony/yaml": "~3.1.0",
-		"symfony/process": "~3.1.0",
-		"ptachoire/process-builder-chain": "~1.2.0",
-		"ffmpeg/ffmpeg": "dev-release",
-		"rudloff/smarty-plugin-noscheme": "~0.1.0",
-		"guzzlehttp/guzzle": "~6.2.0",
-		"rudloff/rtmpdump-bin": "~2.3"
-	},
-	"require-dev": {
-		"symfony/var-dumper": "~3.1.0",
-		"squizlabs/php_codesniffer": "~2.6.2",
-		"phpunit/phpunit": "~5.4.8"
-	},
-	"extra": {
-		"paas": {
-			"nginx-includes": [
-				"nginx.conf"
-			]
-		}
-	},
-	"repositories": [{
-		"type": "package",
-		"package": {
-			"name": "rg3/youtube-dl",
-			"version": "2016.08.12",
-			"source": {
-				"url": "https://github.com/rg3/youtube-dl.git",
-				"type": "git",
-				"reference": "2016.08.12"
-			}
-		}
-	}, {
-		"type": "package",
-		"package": {
-			"name": "ffmpeg/ffmpeg",
-			"version": "dev-release",
-			"dist": {
-				"url": "http://johnvansickle.com/ffmpeg/releases/ffmpeg-release-64bit-static.tar.xz",
-				"type": "xz"
-			},
-			"bin": [
-				"ffmpeg"
-			]
-		}
-	}],
-	"authors": [{
-		"name": "Pierre Rudloff",
-		"email": "contact@rudloff.pro",
-		"homepage": "https://rudloff.pro/",
-		"role": "Developer"
-	}, {
-		"name": "Olivier Haquette",
-		"email": "contact@olivierhaquette.fr",
-		"homepage": "http://olivierhaquette.fr/",
-		"role": "Designer"
-	}],
-	"autoload": {
-		"psr-4": {
-			"Alltube\\": "classes/",
-			"Alltube\\Controller\\": "controllers/"
-		}
-	},
-	"config": {
-		"secure-http": false
-	}
-=======
   "name": "rudloff/alltube",
   "description": "HTML GUI for youtube-dl",
   "license": "GPL-3.0",
@@ -91,6 +14,7 @@
     "ptachoire/process-builder-chain": "~1.2.0",
     "ffmpeg/ffmpeg": "dev-release",
     "rudloff/smarty-plugin-noscheme": "~0.1.0",
+    "guzzlehttp/guzzle": "~6.2.0",
     "rudloff/rtmpdump-bin": "~2.3"
   },
   "require-dev": {
@@ -156,5 +80,4 @@
   "config": {
     "secure-http": false
   }
->>>>>>> fcfd64db
 }