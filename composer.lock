{
    "_readme": [
        "This file locks the dependencies of your project to a known state",
        "Read more about it at https://getcomposer.org/doc/01-basic-usage.md#composer-lock-the-lock-file",
        "This file is @generated automatically"
    ],
<<<<<<< HEAD
    "hash": "086ca596eeeb4c2a0e5d27976b21e4d2",
    "content-hash": "ec541955f4eb561e1b37b3bbb081af09",
=======
    "hash": "02cf80c6d4373a564269fea77fcd50a5",
    "content-hash": "efbcfe87c3855d9559551638e85519f3",
>>>>>>> 3a31cc00
    "packages": [
        {
            "name": "container-interop/container-interop",
            "version": "1.1.0",
            "source": {
                "type": "git",
                "url": "https://github.com/container-interop/container-interop.git",
                "reference": "fc08354828f8fd3245f77a66b9e23a6bca48297e"
            },
            "dist": {
                "type": "zip",
                "url": "https://api.github.com/repos/container-interop/container-interop/zipball/fc08354828f8fd3245f77a66b9e23a6bca48297e",
                "reference": "fc08354828f8fd3245f77a66b9e23a6bca48297e",
                "shasum": ""
            },
            "type": "library",
            "autoload": {
                "psr-4": {
                    "Interop\\Container\\": "src/Interop/Container/"
                }
            },
            "notification-url": "https://packagist.org/downloads/",
            "license": [
                "MIT"
            ],
            "description": "Promoting the interoperability of container objects (DIC, SL, etc.)",
            "time": "2014-12-30 15:22:37"
        },
        {
            "name": "ffmpeg/ffmpeg",
            "version": "dev-release",
            "dist": {
                "type": "xz",
                "url": "http://johnvansickle.com/ffmpeg/releases/ffmpeg-release-64bit-static.tar.xz",
                "reference": null,
                "shasum": null
            },
            "bin": [
                "ffmpeg"
            ],
            "type": "library"
        },
        {
            "name": "guzzlehttp/guzzle",
            "version": "6.2.1",
            "source": {
                "type": "git",
                "url": "https://github.com/guzzle/guzzle.git",
                "reference": "3f808fba627f2c5b69e2501217bf31af349c1427"
            },
            "dist": {
                "type": "zip",
                "url": "https://api.github.com/repos/guzzle/guzzle/zipball/3f808fba627f2c5b69e2501217bf31af349c1427",
                "reference": "3f808fba627f2c5b69e2501217bf31af349c1427",
                "shasum": ""
            },
            "require": {
                "guzzlehttp/promises": "^1.0",
                "guzzlehttp/psr7": "^1.3.1",
                "php": ">=5.5"
            },
            "require-dev": {
                "ext-curl": "*",
                "phpunit/phpunit": "^4.0",
                "psr/log": "^1.0"
            },
            "type": "library",
            "extra": {
                "branch-alias": {
                    "dev-master": "6.2-dev"
                }
            },
            "autoload": {
                "files": [
                    "src/functions_include.php"
                ],
                "psr-4": {
                    "GuzzleHttp\\": "src/"
                }
            },
            "notification-url": "https://packagist.org/downloads/",
            "license": [
                "MIT"
            ],
            "authors": [
                {
                    "name": "Michael Dowling",
                    "email": "mtdowling@gmail.com",
                    "homepage": "https://github.com/mtdowling"
                }
            ],
            "description": "Guzzle is a PHP HTTP client library",
            "homepage": "http://guzzlephp.org/",
            "keywords": [
                "client",
                "curl",
                "framework",
                "http",
                "http client",
                "rest",
                "web service"
            ],
            "time": "2016-07-15 17:22:37"
        },
        {
            "name": "guzzlehttp/promises",
            "version": "1.2.0",
            "source": {
                "type": "git",
                "url": "https://github.com/guzzle/promises.git",
                "reference": "c10d860e2a9595f8883527fa0021c7da9e65f579"
            },
            "dist": {
                "type": "zip",
                "url": "https://api.github.com/repos/guzzle/promises/zipball/c10d860e2a9595f8883527fa0021c7da9e65f579",
                "reference": "c10d860e2a9595f8883527fa0021c7da9e65f579",
                "shasum": ""
            },
            "require": {
                "php": ">=5.5.0"
            },
            "require-dev": {
                "phpunit/phpunit": "~4.0"
            },
            "type": "library",
            "extra": {
                "branch-alias": {
                    "dev-master": "1.0-dev"
                }
            },
            "autoload": {
                "psr-4": {
                    "GuzzleHttp\\Promise\\": "src/"
                },
                "files": [
                    "src/functions_include.php"
                ]
            },
            "notification-url": "https://packagist.org/downloads/",
            "license": [
                "MIT"
            ],
            "authors": [
                {
                    "name": "Michael Dowling",
                    "email": "mtdowling@gmail.com",
                    "homepage": "https://github.com/mtdowling"
                }
            ],
            "description": "Guzzle promises library",
            "keywords": [
                "promise"
            ],
            "time": "2016-05-18 16:56:05"
        },
        {
            "name": "guzzlehttp/psr7",
            "version": "1.3.1",
            "source": {
                "type": "git",
                "url": "https://github.com/guzzle/psr7.git",
                "reference": "5c6447c9df362e8f8093bda8f5d8873fe5c7f65b"
            },
            "dist": {
                "type": "zip",
                "url": "https://api.github.com/repos/guzzle/psr7/zipball/5c6447c9df362e8f8093bda8f5d8873fe5c7f65b",
                "reference": "5c6447c9df362e8f8093bda8f5d8873fe5c7f65b",
                "shasum": ""
            },
            "require": {
                "php": ">=5.4.0",
                "psr/http-message": "~1.0"
            },
            "provide": {
                "psr/http-message-implementation": "1.0"
            },
            "require-dev": {
                "phpunit/phpunit": "~4.0"
            },
            "type": "library",
            "extra": {
                "branch-alias": {
                    "dev-master": "1.4-dev"
                }
            },
            "autoload": {
                "psr-4": {
                    "GuzzleHttp\\Psr7\\": "src/"
                },
                "files": [
                    "src/functions_include.php"
                ]
            },
            "notification-url": "https://packagist.org/downloads/",
            "license": [
                "MIT"
            ],
            "authors": [
                {
                    "name": "Michael Dowling",
                    "email": "mtdowling@gmail.com",
                    "homepage": "https://github.com/mtdowling"
                }
            ],
            "description": "PSR-7 message implementation",
            "keywords": [
                "http",
                "message",
                "stream",
                "uri"
            ],
            "time": "2016-06-24 23:00:38"
        },
        {
            "name": "jeremykendall/php-domain-parser",
            "version": "3.0.0",
            "source": {
                "type": "git",
                "url": "https://github.com/jeremykendall/php-domain-parser.git",
                "reference": "896e7e70f02bd4fd77190052799bc61e4d779672"
            },
            "dist": {
                "type": "zip",
                "url": "https://api.github.com/repos/jeremykendall/php-domain-parser/zipball/896e7e70f02bd4fd77190052799bc61e4d779672",
                "reference": "896e7e70f02bd4fd77190052799bc61e4d779672",
                "shasum": ""
            },
            "require": {
                "ext-curl": "*",
                "ext-intl": "*",
                "ext-mbstring": "*",
                "php": ">=5.3.0"
            },
            "require-dev": {
                "jeremykendall/debug-die": "0.0.1.*",
                "mikey179/vfsstream": "~1.4",
                "phpunit/phpunit": "~4.4"
            },
            "bin": [
                "bin/parse",
                "bin/update-psl"
            ],
            "type": "library",
            "autoload": {
                "psr-0": {
                    "Pdp\\": "src/"
                },
                "files": [
                    "src/pdp-parse-url.php"
                ]
            },
            "notification-url": "https://packagist.org/downloads/",
            "license": [
                "MIT"
            ],
            "authors": [
                {
                    "name": "Jeremy Kendall",
                    "homepage": "http://about.me/jeremykendall",
                    "role": "Developer"
                },
                {
                    "name": "Contributors",
                    "homepage": "https://github.com/jeremykendall/php-domain-parser/graphs/contributors"
                }
            ],
            "description": "Public Suffix List based URL parsing implemented in PHP.",
            "homepage": "https://github.com/jeremykendall/php-domain-parser",
            "keywords": [
                "Public Suffix List",
                "domain parsing",
                "url parsing"
            ],
            "time": "2015-03-30 12:49:45"
        },
        {
            "name": "league/uri",
            "version": "4.1.1",
            "source": {
                "type": "git",
                "url": "https://github.com/thephpleague/uri.git",
                "reference": "0cbce9fe7d9808690ebda67b110ad96bcae9daee"
            },
            "dist": {
                "type": "zip",
                "url": "https://api.github.com/repos/thephpleague/uri/zipball/0cbce9fe7d9808690ebda67b110ad96bcae9daee",
                "reference": "0cbce9fe7d9808690ebda67b110ad96bcae9daee",
                "shasum": ""
            },
            "require": {
                "ext-fileinfo": "*",
                "ext-intl": "*",
                "ext-mbstring": "*",
                "jeremykendall/php-domain-parser": "^3.0",
                "php": ">=5.5.9",
                "psr/http-message": "^1.0"
            },
            "require-dev": {
                "fabpot/php-cs-fixer": "^1.9",
                "phpunit/phpunit": "^4.0"
            },
            "type": "library",
            "extra": {
                "branch-alias": {
                    "dev-master": "4.1-dev"
                }
            },
            "autoload": {
                "psr-4": {
                    "League\\Uri\\": "src"
                }
            },
            "notification-url": "https://packagist.org/downloads/",
            "license": [
                "MIT"
            ],
            "authors": [
                {
                    "name": "Ignace Nyamagana Butera",
                    "email": "nyamsprod@gmail.com",
                    "homepage": "https://nyamsprod.com"
                }
            ],
            "description": "URI manipulation library",
            "homepage": "http://url.thephpleague.com",
            "keywords": [
                "data",
                "data-uri",
                "ftp",
                "http",
                "parse_url",
                "psr-7",
                "rfc3986",
                "uri",
                "url",
                "ws"
            ],
            "time": "2016-03-24 08:38:29"
        },
        {
            "name": "mathmarques/smarty-view",
            "version": "1.1.1",
            "source": {
                "type": "git",
                "url": "https://github.com/mathmarques/Smarty-View.git",
                "reference": "c8f8501a0be4c290e1165fcb9e5064952ef6969d"
            },
            "dist": {
                "type": "zip",
                "url": "https://api.github.com/repos/mathmarques/Smarty-View/zipball/c8f8501a0be4c290e1165fcb9e5064952ef6969d",
                "reference": "c8f8501a0be4c290e1165fcb9e5064952ef6969d",
                "shasum": ""
            },
            "require": {
                "php": ">=5.5.0",
                "slim/slim": "^3.0",
                "smarty/smarty": "~3.1"
            },
            "require-dev": {
                "phpunit/phpunit": "^4.8.0"
            },
            "type": "library",
            "autoload": {
                "psr-4": {
                    "Slim\\Views\\": "src"
                }
            },
            "notification-url": "https://packagist.org/downloads/",
            "license": [
                "MIT"
            ],
            "authors": [
                {
                    "name": "Matheus Marques",
                    "email": "matheusocmarques@gmail.com",
                    "homepage": "http://matheusmarques.com"
                }
            ],
            "description": "Slim Framework 3 view helper built on top of the Smarty templating component",
            "keywords": [
                "framework",
                "slim",
                "slim 3",
                "smarty",
                "template",
                "view"
            ],
            "time": "2016-08-25 19:04:49"
        },
        {
            "name": "nikic/fast-route",
            "version": "v1.0.1",
            "source": {
                "type": "git",
                "url": "https://github.com/nikic/FastRoute.git",
                "reference": "8ea928195fa9b907f0d6e48312d323c1a13cc2af"
            },
            "dist": {
                "type": "zip",
                "url": "https://api.github.com/repos/nikic/FastRoute/zipball/8ea928195fa9b907f0d6e48312d323c1a13cc2af",
                "reference": "8ea928195fa9b907f0d6e48312d323c1a13cc2af",
                "shasum": ""
            },
            "require": {
                "php": ">=5.4.0"
            },
            "type": "library",
            "autoload": {
                "psr-4": {
                    "FastRoute\\": "src/"
                },
                "files": [
                    "src/functions.php"
                ]
            },
            "notification-url": "https://packagist.org/downloads/",
            "license": [
                "BSD-3-Clause"
            ],
            "authors": [
                {
                    "name": "Nikita Popov",
                    "email": "nikic@php.net"
                }
            ],
            "description": "Fast request router for PHP",
            "keywords": [
                "router",
                "routing"
            ],
            "time": "2016-06-12 19:08:51"
        },
        {
            "name": "pimple/pimple",
            "version": "v3.0.2",
            "source": {
                "type": "git",
                "url": "https://github.com/silexphp/Pimple.git",
                "reference": "a30f7d6e57565a2e1a316e1baf2a483f788b258a"
            },
            "dist": {
                "type": "zip",
                "url": "https://api.github.com/repos/silexphp/Pimple/zipball/a30f7d6e57565a2e1a316e1baf2a483f788b258a",
                "reference": "a30f7d6e57565a2e1a316e1baf2a483f788b258a",
                "shasum": ""
            },
            "require": {
                "php": ">=5.3.0"
            },
            "type": "library",
            "extra": {
                "branch-alias": {
                    "dev-master": "3.0.x-dev"
                }
            },
            "autoload": {
                "psr-0": {
                    "Pimple": "src/"
                }
            },
            "notification-url": "https://packagist.org/downloads/",
            "license": [
                "MIT"
            ],
            "authors": [
                {
                    "name": "Fabien Potencier",
                    "email": "fabien@symfony.com"
                }
            ],
            "description": "Pimple, a simple Dependency Injection Container",
            "homepage": "http://pimple.sensiolabs.org",
            "keywords": [
                "container",
                "dependency injection"
            ],
            "time": "2015-09-11 15:10:35"
        },
        {
            "name": "psr/http-message",
            "version": "1.0.1",
            "source": {
                "type": "git",
                "url": "https://github.com/php-fig/http-message.git",
                "reference": "f6561bf28d520154e4b0ec72be95418abe6d9363"
            },
            "dist": {
                "type": "zip",
                "url": "https://api.github.com/repos/php-fig/http-message/zipball/f6561bf28d520154e4b0ec72be95418abe6d9363",
                "reference": "f6561bf28d520154e4b0ec72be95418abe6d9363",
                "shasum": ""
            },
            "require": {
                "php": ">=5.3.0"
            },
            "type": "library",
            "extra": {
                "branch-alias": {
                    "dev-master": "1.0.x-dev"
                }
            },
            "autoload": {
                "psr-4": {
                    "Psr\\Http\\Message\\": "src/"
                }
            },
            "notification-url": "https://packagist.org/downloads/",
            "license": [
                "MIT"
            ],
            "authors": [
                {
                    "name": "PHP-FIG",
                    "homepage": "http://www.php-fig.org/"
                }
            ],
            "description": "Common interface for HTTP messages",
            "homepage": "https://github.com/php-fig/http-message",
            "keywords": [
                "http",
                "http-message",
                "psr",
                "psr-7",
                "request",
                "response"
            ],
            "time": "2016-08-06 14:39:51"
        },
        {
            "name": "ptachoire/process-builder-chain",
            "version": "1.2.0",
            "source": {
                "type": "git",
                "url": "https://github.com/krichprollsch/process-builder-chain.git",
                "reference": "465055dbcc3b5ef792a768df935571551de4781a"
            },
            "dist": {
                "type": "zip",
                "url": "https://api.github.com/repos/krichprollsch/process-builder-chain/zipball/465055dbcc3b5ef792a768df935571551de4781a",
                "reference": "465055dbcc3b5ef792a768df935571551de4781a",
                "shasum": ""
            },
            "require": {
                "symfony/process": "~2.5 || ~3.0"
            },
            "type": "library",
            "autoload": {
                "psr-0": {
                    "Chain": "src/"
                }
            },
            "notification-url": "https://packagist.org/downloads/",
            "license": [
                "MIT"
            ],
            "authors": [
                {
                    "name": "Pierre Tachoire",
                    "email": "pierre.tachoire@gmail.com"
                }
            ],
            "description": "Add ability to chain symfony processes",
            "time": "2016-04-10 08:33:20"
        },
        {
            "name": "rg3/youtube-dl",
            "version": "2016.09.08",
            "source": {
                "type": "git",
                "url": "https://github.com/rg3/youtube-dl.git",
                "reference": "2016.09.08"
            },
            "type": "library"
        },
        {
            "name": "rudloff/rtmpdump-bin",
            "version": "2.3",
            "source": {
                "type": "git",
                "url": "https://github.com/Rudloff/rtmpdump-bin.git",
                "reference": "133cdd80e3bab66593e88a5276158596383afd97"
            },
            "dist": {
                "type": "zip",
                "url": "https://api.github.com/repos/Rudloff/rtmpdump-bin/zipball/133cdd80e3bab66593e88a5276158596383afd97",
                "reference": "133cdd80e3bab66593e88a5276158596383afd97",
                "shasum": ""
            },
            "require-dev": {
                "rtmpdump/rtmpdump": "2.3"
            },
            "bin": [
                "rtmpdump"
            ],
            "type": "library",
            "notification-url": "https://packagist.org/downloads/",
            "license": [
                "GPL-2.0"
            ],
            "description": "rtmpdump binary for Linux 64 bit",
            "time": "2016-04-12 19:17:32"
        },
        {
            "name": "rudloff/smarty-plugin-noscheme",
            "version": "0.1.1",
            "source": {
                "type": "git",
                "url": "https://github.com/Rudloff/smarty-plugin-noscheme.git",
                "reference": "7b64350bd255690e44db497e50bb5edc5e87d5e6"
            },
            "dist": {
                "type": "zip",
                "url": "https://api.github.com/repos/Rudloff/smarty-plugin-noscheme/zipball/7b64350bd255690e44db497e50bb5edc5e87d5e6",
                "reference": "7b64350bd255690e44db497e50bb5edc5e87d5e6",
                "shasum": ""
            },
            "require": {
                "league/uri": "~4.1.1"
            },
            "require-dev": {
                "symfony/var-dumper": "~3.0.1"
            },
            "type": "library",
            "autoload": {
                "files": [
                    "modifier.noscheme.php"
                ]
            },
            "notification-url": "https://packagist.org/downloads/",
            "license": [
                "GPL-3.0"
            ],
            "authors": [
                {
                    "name": "Pierre Rudloff",
                    "email": "contact@rudloff.pro",
                    "homepage": "https://rudloff.pro/",
                    "role": "Developer"
                }
            ],
            "description": "Smarty modifier that removes the scheme in URLs",
            "time": "2016-04-09 00:40:13"
        },
        {
            "name": "slim/slim",
            "version": "3.5.0",
            "source": {
                "type": "git",
                "url": "https://github.com/slimphp/Slim.git",
                "reference": "184352bc1913d7ba552ab4131d62f4730ddb0893"
            },
            "dist": {
                "type": "zip",
                "url": "https://api.github.com/repos/slimphp/Slim/zipball/184352bc1913d7ba552ab4131d62f4730ddb0893",
                "reference": "184352bc1913d7ba552ab4131d62f4730ddb0893",
                "shasum": ""
            },
            "require": {
                "container-interop/container-interop": "^1.1",
                "nikic/fast-route": "^1.0",
                "php": ">=5.5.0",
                "pimple/pimple": "^3.0",
                "psr/http-message": "^1.0"
            },
            "provide": {
                "psr/http-message-implementation": "1.0"
            },
            "require-dev": {
                "phpunit/phpunit": "^4.0",
                "squizlabs/php_codesniffer": "^2.5"
            },
            "type": "library",
            "autoload": {
                "psr-4": {
                    "Slim\\": "Slim"
                }
            },
            "notification-url": "https://packagist.org/downloads/",
            "license": [
                "MIT"
            ],
            "authors": [
                {
                    "name": "Rob Allen",
                    "email": "rob@akrabat.com",
                    "homepage": "http://akrabat.com"
                },
                {
                    "name": "Josh Lockhart",
                    "email": "hello@joshlockhart.com",
                    "homepage": "https://joshlockhart.com"
                },
                {
                    "name": "Gabriel Manricks",
                    "email": "gmanricks@me.com",
                    "homepage": "http://gabrielmanricks.com"
                },
                {
                    "name": "Andrew Smith",
                    "email": "a.smith@silentworks.co.uk",
                    "homepage": "http://silentworks.co.uk"
                }
            ],
            "description": "Slim is a PHP micro framework that helps you quickly write simple yet powerful web applications and APIs",
            "homepage": "http://slimframework.com",
            "keywords": [
                "api",
                "framework",
                "micro",
                "router"
            ],
            "time": "2016-07-26 15:12:13"
        },
        {
            "name": "smarty/smarty",
            "version": "v3.1.30",
            "source": {
                "type": "git",
                "url": "https://github.com/smarty-php/smarty.git",
                "reference": "ed2b7f1146cfda13df1eea8a5f707a1b771b6e7e"
            },
            "dist": {
                "type": "zip",
                "url": "https://api.github.com/repos/smarty-php/smarty/zipball/ed2b7f1146cfda13df1eea8a5f707a1b771b6e7e",
                "reference": "ed2b7f1146cfda13df1eea8a5f707a1b771b6e7e",
                "shasum": ""
            },
            "require": {
                "php": ">=5.2"
            },
            "type": "library",
            "extra": {
                "branch-alias": {
                    "dev-master": "3.1.x-dev"
                }
            },
            "autoload": {
                "classmap": [
                    "libs/Smarty.class.php",
                    "libs/SmartyBC.class.php",
                    "libs/sysplugins/"
                ]
            },
            "notification-url": "https://packagist.org/downloads/",
            "license": [
                "LGPL-3.0"
            ],
            "authors": [
                {
                    "name": "Monte Ohrt",
                    "email": "monte@ohrt.com"
                },
                {
                    "name": "Uwe Tews",
                    "email": "uwe.tews@googlemail.com"
                },
                {
                    "name": "Rodney Rehm",
                    "email": "rodney.rehm@medialize.de"
                }
            ],
            "description": "Smarty - the compiling PHP template engine",
            "homepage": "http://www.smarty.net",
            "keywords": [
                "templating"
            ],
            "time": "2016-08-07 18:46:49"
        },
        {
            "name": "symfony/process",
            "version": "v3.1.5",
            "source": {
                "type": "git",
                "url": "https://github.com/symfony/process.git",
                "reference": "66de154ae86b1a07001da9fbffd620206e4faf94"
            },
            "dist": {
                "type": "zip",
                "url": "https://api.github.com/repos/symfony/process/zipball/66de154ae86b1a07001da9fbffd620206e4faf94",
                "reference": "66de154ae86b1a07001da9fbffd620206e4faf94",
                "shasum": ""
            },
            "require": {
                "php": ">=5.5.9"
            },
            "type": "library",
            "extra": {
                "branch-alias": {
                    "dev-master": "3.1-dev"
                }
            },
            "autoload": {
                "psr-4": {
                    "Symfony\\Component\\Process\\": ""
                },
                "exclude-from-classmap": [
                    "/Tests/"
                ]
            },
            "notification-url": "https://packagist.org/downloads/",
            "license": [
                "MIT"
            ],
            "authors": [
                {
                    "name": "Fabien Potencier",
                    "email": "fabien@symfony.com"
                },
                {
                    "name": "Symfony Community",
                    "homepage": "https://symfony.com/contributors"
                }
            ],
            "description": "Symfony Process Component",
            "homepage": "https://symfony.com",
            "time": "2016-09-29 14:13:09"
        },
        {
            "name": "symfony/yaml",
            "version": "v3.1.5",
            "source": {
                "type": "git",
                "url": "https://github.com/symfony/yaml.git",
                "reference": "368b9738d4033c8b93454cb0dbd45d305135a6d3"
            },
            "dist": {
                "type": "zip",
                "url": "https://api.github.com/repos/symfony/yaml/zipball/368b9738d4033c8b93454cb0dbd45d305135a6d3",
                "reference": "368b9738d4033c8b93454cb0dbd45d305135a6d3",
                "shasum": ""
            },
            "require": {
                "php": ">=5.5.9"
            },
            "type": "library",
            "extra": {
                "branch-alias": {
                    "dev-master": "3.1-dev"
                }
            },
            "autoload": {
                "psr-4": {
                    "Symfony\\Component\\Yaml\\": ""
                },
                "exclude-from-classmap": [
                    "/Tests/"
                ]
            },
            "notification-url": "https://packagist.org/downloads/",
            "license": [
                "MIT"
            ],
            "authors": [
                {
                    "name": "Fabien Potencier",
                    "email": "fabien@symfony.com"
                },
                {
                    "name": "Symfony Community",
                    "homepage": "https://symfony.com/contributors"
                }
            ],
            "description": "Symfony Yaml Component",
            "homepage": "https://symfony.com",
            "time": "2016-09-25 08:27:07"
        }
    ],
    "packages-dev": [
        {
            "name": "doctrine/instantiator",
            "version": "1.0.5",
            "source": {
                "type": "git",
                "url": "https://github.com/doctrine/instantiator.git",
                "reference": "8e884e78f9f0eb1329e445619e04456e64d8051d"
            },
            "dist": {
                "type": "zip",
                "url": "https://api.github.com/repos/doctrine/instantiator/zipball/8e884e78f9f0eb1329e445619e04456e64d8051d",
                "reference": "8e884e78f9f0eb1329e445619e04456e64d8051d",
                "shasum": ""
            },
            "require": {
                "php": ">=5.3,<8.0-DEV"
            },
            "require-dev": {
                "athletic/athletic": "~0.1.8",
                "ext-pdo": "*",
                "ext-phar": "*",
                "phpunit/phpunit": "~4.0",
                "squizlabs/php_codesniffer": "~2.0"
            },
            "type": "library",
            "extra": {
                "branch-alias": {
                    "dev-master": "1.0.x-dev"
                }
            },
            "autoload": {
                "psr-4": {
                    "Doctrine\\Instantiator\\": "src/Doctrine/Instantiator/"
                }
            },
            "notification-url": "https://packagist.org/downloads/",
            "license": [
                "MIT"
            ],
            "authors": [
                {
                    "name": "Marco Pivetta",
                    "email": "ocramius@gmail.com",
                    "homepage": "http://ocramius.github.com/"
                }
            ],
            "description": "A small, lightweight utility to instantiate objects in PHP without invoking their constructors",
            "homepage": "https://github.com/doctrine/instantiator",
            "keywords": [
                "constructor",
                "instantiate"
            ],
            "time": "2015-06-14 21:17:01"
        },
        {
            "name": "myclabs/deep-copy",
            "version": "1.5.4",
            "source": {
                "type": "git",
                "url": "https://github.com/myclabs/DeepCopy.git",
                "reference": "ea74994a3dc7f8d2f65a06009348f2d63c81e61f"
            },
            "dist": {
                "type": "zip",
                "url": "https://api.github.com/repos/myclabs/DeepCopy/zipball/ea74994a3dc7f8d2f65a06009348f2d63c81e61f",
                "reference": "ea74994a3dc7f8d2f65a06009348f2d63c81e61f",
                "shasum": ""
            },
            "require": {
                "php": ">=5.4.0"
            },
            "require-dev": {
                "doctrine/collections": "1.*",
                "phpunit/phpunit": "~4.1"
            },
            "type": "library",
            "autoload": {
                "psr-4": {
                    "DeepCopy\\": "src/DeepCopy/"
                }
            },
            "notification-url": "https://packagist.org/downloads/",
            "license": [
                "MIT"
            ],
            "description": "Create deep copies (clones) of your objects",
            "homepage": "https://github.com/myclabs/DeepCopy",
            "keywords": [
                "clone",
                "copy",
                "duplicate",
                "object",
                "object graph"
            ],
            "time": "2016-09-16 13:37:59"
        },
        {
            "name": "phpdocumentor/reflection-common",
            "version": "1.0",
            "source": {
                "type": "git",
                "url": "https://github.com/phpDocumentor/ReflectionCommon.git",
                "reference": "144c307535e82c8fdcaacbcfc1d6d8eeb896687c"
            },
            "dist": {
                "type": "zip",
                "url": "https://api.github.com/repos/phpDocumentor/ReflectionCommon/zipball/144c307535e82c8fdcaacbcfc1d6d8eeb896687c",
                "reference": "144c307535e82c8fdcaacbcfc1d6d8eeb896687c",
                "shasum": ""
            },
            "require": {
                "php": ">=5.5"
            },
            "require-dev": {
                "phpunit/phpunit": "^4.6"
            },
            "type": "library",
            "extra": {
                "branch-alias": {
                    "dev-master": "1.0.x-dev"
                }
            },
            "autoload": {
                "psr-4": {
                    "phpDocumentor\\Reflection\\": [
                        "src"
                    ]
                }
            },
            "notification-url": "https://packagist.org/downloads/",
            "license": [
                "MIT"
            ],
            "authors": [
                {
                    "name": "Jaap van Otterdijk",
                    "email": "opensource@ijaap.nl"
                }
            ],
            "description": "Common reflection classes used by phpdocumentor to reflect the code structure",
            "homepage": "http://www.phpdoc.org",
            "keywords": [
                "FQSEN",
                "phpDocumentor",
                "phpdoc",
                "reflection",
                "static analysis"
            ],
            "time": "2015-12-27 11:43:31"
        },
        {
            "name": "phpdocumentor/reflection-docblock",
            "version": "3.1.1",
            "source": {
                "type": "git",
                "url": "https://github.com/phpDocumentor/ReflectionDocBlock.git",
                "reference": "8331b5efe816ae05461b7ca1e721c01b46bafb3e"
            },
            "dist": {
                "type": "zip",
                "url": "https://api.github.com/repos/phpDocumentor/ReflectionDocBlock/zipball/8331b5efe816ae05461b7ca1e721c01b46bafb3e",
                "reference": "8331b5efe816ae05461b7ca1e721c01b46bafb3e",
                "shasum": ""
            },
            "require": {
                "php": ">=5.5",
                "phpdocumentor/reflection-common": "^1.0@dev",
                "phpdocumentor/type-resolver": "^0.2.0",
                "webmozart/assert": "^1.0"
            },
            "require-dev": {
                "mockery/mockery": "^0.9.4",
                "phpunit/phpunit": "^4.4"
            },
            "type": "library",
            "autoload": {
                "psr-4": {
                    "phpDocumentor\\Reflection\\": [
                        "src/"
                    ]
                }
            },
            "notification-url": "https://packagist.org/downloads/",
            "license": [
                "MIT"
            ],
            "authors": [
                {
                    "name": "Mike van Riel",
                    "email": "me@mikevanriel.com"
                }
            ],
            "description": "With this component, a library can provide support for annotations via DocBlocks or otherwise retrieve information that is embedded in a DocBlock.",
            "time": "2016-09-30 07:12:33"
        },
        {
            "name": "phpdocumentor/type-resolver",
            "version": "0.2",
            "source": {
                "type": "git",
                "url": "https://github.com/phpDocumentor/TypeResolver.git",
                "reference": "b39c7a5b194f9ed7bd0dd345c751007a41862443"
            },
            "dist": {
                "type": "zip",
                "url": "https://api.github.com/repos/phpDocumentor/TypeResolver/zipball/b39c7a5b194f9ed7bd0dd345c751007a41862443",
                "reference": "b39c7a5b194f9ed7bd0dd345c751007a41862443",
                "shasum": ""
            },
            "require": {
                "php": ">=5.5",
                "phpdocumentor/reflection-common": "^1.0"
            },
            "require-dev": {
                "mockery/mockery": "^0.9.4",
                "phpunit/phpunit": "^5.2||^4.8.24"
            },
            "type": "library",
            "extra": {
                "branch-alias": {
                    "dev-master": "1.0.x-dev"
                }
            },
            "autoload": {
                "psr-4": {
                    "phpDocumentor\\Reflection\\": [
                        "src/"
                    ]
                }
            },
            "notification-url": "https://packagist.org/downloads/",
            "license": [
                "MIT"
            ],
            "authors": [
                {
                    "name": "Mike van Riel",
                    "email": "me@mikevanriel.com"
                }
            ],
            "time": "2016-06-10 07:14:17"
        },
        {
            "name": "phpspec/prophecy",
            "version": "v1.6.1",
            "source": {
                "type": "git",
                "url": "https://github.com/phpspec/prophecy.git",
                "reference": "58a8137754bc24b25740d4281399a4a3596058e0"
            },
            "dist": {
                "type": "zip",
                "url": "https://api.github.com/repos/phpspec/prophecy/zipball/58a8137754bc24b25740d4281399a4a3596058e0",
                "reference": "58a8137754bc24b25740d4281399a4a3596058e0",
                "shasum": ""
            },
            "require": {
                "doctrine/instantiator": "^1.0.2",
                "php": "^5.3|^7.0",
                "phpdocumentor/reflection-docblock": "^2.0|^3.0.2",
                "sebastian/comparator": "^1.1",
                "sebastian/recursion-context": "^1.0"
            },
            "require-dev": {
                "phpspec/phpspec": "^2.0"
            },
            "type": "library",
            "extra": {
                "branch-alias": {
                    "dev-master": "1.6.x-dev"
                }
            },
            "autoload": {
                "psr-0": {
                    "Prophecy\\": "src/"
                }
            },
            "notification-url": "https://packagist.org/downloads/",
            "license": [
                "MIT"
            ],
            "authors": [
                {
                    "name": "Konstantin Kudryashov",
                    "email": "ever.zet@gmail.com",
                    "homepage": "http://everzet.com"
                },
                {
                    "name": "Marcello Duarte",
                    "email": "marcello.duarte@gmail.com"
                }
            ],
            "description": "Highly opinionated mocking framework for PHP 5.3+",
            "homepage": "https://github.com/phpspec/prophecy",
            "keywords": [
                "Double",
                "Dummy",
                "fake",
                "mock",
                "spy",
                "stub"
            ],
            "time": "2016-06-07 08:13:47"
        },
        {
            "name": "phpunit/php-code-coverage",
            "version": "4.0.1",
            "source": {
                "type": "git",
                "url": "https://github.com/sebastianbergmann/php-code-coverage.git",
                "reference": "5f3f7e736d6319d5f1fc402aff8b026da26709a3"
            },
            "dist": {
                "type": "zip",
                "url": "https://api.github.com/repos/sebastianbergmann/php-code-coverage/zipball/5f3f7e736d6319d5f1fc402aff8b026da26709a3",
                "reference": "5f3f7e736d6319d5f1fc402aff8b026da26709a3",
                "shasum": ""
            },
            "require": {
                "php": "^5.6 || ^7.0",
                "phpunit/php-file-iterator": "~1.3",
                "phpunit/php-text-template": "~1.2",
                "phpunit/php-token-stream": "^1.4.2",
                "sebastian/code-unit-reverse-lookup": "~1.0",
                "sebastian/environment": "^1.3.2 || ^2.0",
                "sebastian/version": "~1.0|~2.0"
            },
            "require-dev": {
                "ext-xdebug": ">=2.1.4",
                "phpunit/phpunit": "^5.4"
            },
            "suggest": {
                "ext-dom": "*",
                "ext-xdebug": ">=2.4.0",
                "ext-xmlwriter": "*"
            },
            "type": "library",
            "extra": {
                "branch-alias": {
                    "dev-master": "4.0.x-dev"
                }
            },
            "autoload": {
                "classmap": [
                    "src/"
                ]
            },
            "notification-url": "https://packagist.org/downloads/",
            "license": [
                "BSD-3-Clause"
            ],
            "authors": [
                {
                    "name": "Sebastian Bergmann",
                    "email": "sb@sebastian-bergmann.de",
                    "role": "lead"
                }
            ],
            "description": "Library that provides collection, processing, and rendering functionality for PHP code coverage information.",
            "homepage": "https://github.com/sebastianbergmann/php-code-coverage",
            "keywords": [
                "coverage",
                "testing",
                "xunit"
            ],
            "time": "2016-07-26 14:39:29"
        },
        {
            "name": "phpunit/php-file-iterator",
            "version": "1.4.1",
            "source": {
                "type": "git",
                "url": "https://github.com/sebastianbergmann/php-file-iterator.git",
                "reference": "6150bf2c35d3fc379e50c7602b75caceaa39dbf0"
            },
            "dist": {
                "type": "zip",
                "url": "https://api.github.com/repos/sebastianbergmann/php-file-iterator/zipball/6150bf2c35d3fc379e50c7602b75caceaa39dbf0",
                "reference": "6150bf2c35d3fc379e50c7602b75caceaa39dbf0",
                "shasum": ""
            },
            "require": {
                "php": ">=5.3.3"
            },
            "type": "library",
            "extra": {
                "branch-alias": {
                    "dev-master": "1.4.x-dev"
                }
            },
            "autoload": {
                "classmap": [
                    "src/"
                ]
            },
            "notification-url": "https://packagist.org/downloads/",
            "license": [
                "BSD-3-Clause"
            ],
            "authors": [
                {
                    "name": "Sebastian Bergmann",
                    "email": "sb@sebastian-bergmann.de",
                    "role": "lead"
                }
            ],
            "description": "FilterIterator implementation that filters files based on a list of suffixes.",
            "homepage": "https://github.com/sebastianbergmann/php-file-iterator/",
            "keywords": [
                "filesystem",
                "iterator"
            ],
            "time": "2015-06-21 13:08:43"
        },
        {
            "name": "phpunit/php-text-template",
            "version": "1.2.1",
            "source": {
                "type": "git",
                "url": "https://github.com/sebastianbergmann/php-text-template.git",
                "reference": "31f8b717e51d9a2afca6c9f046f5d69fc27c8686"
            },
            "dist": {
                "type": "zip",
                "url": "https://api.github.com/repos/sebastianbergmann/php-text-template/zipball/31f8b717e51d9a2afca6c9f046f5d69fc27c8686",
                "reference": "31f8b717e51d9a2afca6c9f046f5d69fc27c8686",
                "shasum": ""
            },
            "require": {
                "php": ">=5.3.3"
            },
            "type": "library",
            "autoload": {
                "classmap": [
                    "src/"
                ]
            },
            "notification-url": "https://packagist.org/downloads/",
            "license": [
                "BSD-3-Clause"
            ],
            "authors": [
                {
                    "name": "Sebastian Bergmann",
                    "email": "sebastian@phpunit.de",
                    "role": "lead"
                }
            ],
            "description": "Simple template engine.",
            "homepage": "https://github.com/sebastianbergmann/php-text-template/",
            "keywords": [
                "template"
            ],
            "time": "2015-06-21 13:50:34"
        },
        {
            "name": "phpunit/php-timer",
            "version": "1.0.8",
            "source": {
                "type": "git",
                "url": "https://github.com/sebastianbergmann/php-timer.git",
                "reference": "38e9124049cf1a164f1e4537caf19c99bf1eb260"
            },
            "dist": {
                "type": "zip",
                "url": "https://api.github.com/repos/sebastianbergmann/php-timer/zipball/38e9124049cf1a164f1e4537caf19c99bf1eb260",
                "reference": "38e9124049cf1a164f1e4537caf19c99bf1eb260",
                "shasum": ""
            },
            "require": {
                "php": ">=5.3.3"
            },
            "require-dev": {
                "phpunit/phpunit": "~4|~5"
            },
            "type": "library",
            "autoload": {
                "classmap": [
                    "src/"
                ]
            },
            "notification-url": "https://packagist.org/downloads/",
            "license": [
                "BSD-3-Clause"
            ],
            "authors": [
                {
                    "name": "Sebastian Bergmann",
                    "email": "sb@sebastian-bergmann.de",
                    "role": "lead"
                }
            ],
            "description": "Utility class for timing",
            "homepage": "https://github.com/sebastianbergmann/php-timer/",
            "keywords": [
                "timer"
            ],
            "time": "2016-05-12 18:03:57"
        },
        {
            "name": "phpunit/php-token-stream",
            "version": "1.4.8",
            "source": {
                "type": "git",
                "url": "https://github.com/sebastianbergmann/php-token-stream.git",
                "reference": "3144ae21711fb6cac0b1ab4cbe63b75ce3d4e8da"
            },
            "dist": {
                "type": "zip",
                "url": "https://api.github.com/repos/sebastianbergmann/php-token-stream/zipball/3144ae21711fb6cac0b1ab4cbe63b75ce3d4e8da",
                "reference": "3144ae21711fb6cac0b1ab4cbe63b75ce3d4e8da",
                "shasum": ""
            },
            "require": {
                "ext-tokenizer": "*",
                "php": ">=5.3.3"
            },
            "require-dev": {
                "phpunit/phpunit": "~4.2"
            },
            "type": "library",
            "extra": {
                "branch-alias": {
                    "dev-master": "1.4-dev"
                }
            },
            "autoload": {
                "classmap": [
                    "src/"
                ]
            },
            "notification-url": "https://packagist.org/downloads/",
            "license": [
                "BSD-3-Clause"
            ],
            "authors": [
                {
                    "name": "Sebastian Bergmann",
                    "email": "sebastian@phpunit.de"
                }
            ],
            "description": "Wrapper around PHP's tokenizer extension.",
            "homepage": "https://github.com/sebastianbergmann/php-token-stream/",
            "keywords": [
                "tokenizer"
            ],
            "time": "2015-09-15 10:49:45"
        },
        {
            "name": "phpunit/phpunit",
            "version": "5.5.6",
            "source": {
                "type": "git",
                "url": "https://github.com/sebastianbergmann/phpunit.git",
                "reference": "146e0fe0bb7f44d1cefade0c93e86fe0b206dd79"
            },
            "dist": {
                "type": "zip",
                "url": "https://api.github.com/repos/sebastianbergmann/phpunit/zipball/146e0fe0bb7f44d1cefade0c93e86fe0b206dd79",
                "reference": "146e0fe0bb7f44d1cefade0c93e86fe0b206dd79",
                "shasum": ""
            },
            "require": {
                "ext-dom": "*",
                "ext-json": "*",
                "ext-libxml": "*",
                "ext-mbstring": "*",
                "ext-xml": "*",
                "myclabs/deep-copy": "~1.3",
                "php": "^5.6 || ^7.0",
                "phpspec/prophecy": "^1.3.1",
                "phpunit/php-code-coverage": "^4.0.1",
                "phpunit/php-file-iterator": "~1.4",
                "phpunit/php-text-template": "~1.2",
                "phpunit/php-timer": "^1.0.6",
                "phpunit/phpunit-mock-objects": "^3.2",
                "sebastian/comparator": "~1.1",
                "sebastian/diff": "~1.2",
                "sebastian/environment": "^1.3 || ^2.0",
                "sebastian/exporter": "~1.2",
                "sebastian/global-state": "~1.0",
                "sebastian/object-enumerator": "~1.0",
                "sebastian/resource-operations": "~1.0",
                "sebastian/version": "~1.0|~2.0",
                "symfony/yaml": "~2.1|~3.0"
            },
            "conflict": {
                "phpdocumentor/reflection-docblock": "3.0.2"
            },
            "require-dev": {
                "ext-pdo": "*"
            },
            "suggest": {
                "ext-tidy": "*",
                "ext-xdebug": "*",
                "phpunit/php-invoker": "~1.1"
            },
            "bin": [
                "phpunit"
            ],
            "type": "library",
            "extra": {
                "branch-alias": {
                    "dev-master": "5.5.x-dev"
                }
            },
            "autoload": {
                "classmap": [
                    "src/"
                ]
            },
            "notification-url": "https://packagist.org/downloads/",
            "license": [
                "BSD-3-Clause"
            ],
            "authors": [
                {
                    "name": "Sebastian Bergmann",
                    "email": "sebastian@phpunit.de",
                    "role": "lead"
                }
            ],
            "description": "The PHP Unit Testing framework.",
            "homepage": "https://phpunit.de/",
            "keywords": [
                "phpunit",
                "testing",
                "xunit"
            ],
            "time": "2016-10-03 07:48:45"
        },
        {
            "name": "phpunit/phpunit-mock-objects",
            "version": "3.3.1",
            "source": {
                "type": "git",
                "url": "https://github.com/sebastianbergmann/phpunit-mock-objects.git",
                "reference": "03500345483e1e17b52e2e4d34a89c9408ab2902"
            },
            "dist": {
                "type": "zip",
                "url": "https://api.github.com/repos/sebastianbergmann/phpunit-mock-objects/zipball/03500345483e1e17b52e2e4d34a89c9408ab2902",
                "reference": "03500345483e1e17b52e2e4d34a89c9408ab2902",
                "shasum": ""
            },
            "require": {
                "doctrine/instantiator": "^1.0.2",
                "php": "^5.6 || ^7.0",
                "phpunit/php-text-template": "^1.2",
                "sebastian/exporter": "^1.2"
            },
            "conflict": {
                "phpunit/phpunit": "<5.4.0"
            },
            "require-dev": {
                "phpunit/phpunit": "^5.4"
            },
            "suggest": {
                "ext-soap": "*"
            },
            "type": "library",
            "extra": {
                "branch-alias": {
                    "dev-master": "3.2.x-dev"
                }
            },
            "autoload": {
                "classmap": [
                    "src/"
                ]
            },
            "notification-url": "https://packagist.org/downloads/",
            "license": [
                "BSD-3-Clause"
            ],
            "authors": [
                {
                    "name": "Sebastian Bergmann",
                    "email": "sb@sebastian-bergmann.de",
                    "role": "lead"
                }
            ],
            "description": "Mock Object library for PHPUnit",
            "homepage": "https://github.com/sebastianbergmann/phpunit-mock-objects/",
            "keywords": [
                "mock",
                "xunit"
            ],
            "time": "2016-10-04 11:03:26"
        },
        {
            "name": "sebastian/code-unit-reverse-lookup",
            "version": "1.0.0",
            "source": {
                "type": "git",
                "url": "https://github.com/sebastianbergmann/code-unit-reverse-lookup.git",
                "reference": "c36f5e7cfce482fde5bf8d10d41a53591e0198fe"
            },
            "dist": {
                "type": "zip",
                "url": "https://api.github.com/repos/sebastianbergmann/code-unit-reverse-lookup/zipball/c36f5e7cfce482fde5bf8d10d41a53591e0198fe",
                "reference": "c36f5e7cfce482fde5bf8d10d41a53591e0198fe",
                "shasum": ""
            },
            "require": {
                "php": ">=5.6"
            },
            "require-dev": {
                "phpunit/phpunit": "~5"
            },
            "type": "library",
            "extra": {
                "branch-alias": {
                    "dev-master": "1.0.x-dev"
                }
            },
            "autoload": {
                "classmap": [
                    "src/"
                ]
            },
            "notification-url": "https://packagist.org/downloads/",
            "license": [
                "BSD-3-Clause"
            ],
            "authors": [
                {
                    "name": "Sebastian Bergmann",
                    "email": "sebastian@phpunit.de"
                }
            ],
            "description": "Looks up which function or method a line of code belongs to",
            "homepage": "https://github.com/sebastianbergmann/code-unit-reverse-lookup/",
            "time": "2016-02-13 06:45:14"
        },
        {
            "name": "sebastian/comparator",
            "version": "1.2.0",
            "source": {
                "type": "git",
                "url": "https://github.com/sebastianbergmann/comparator.git",
                "reference": "937efb279bd37a375bcadf584dec0726f84dbf22"
            },
            "dist": {
                "type": "zip",
                "url": "https://api.github.com/repos/sebastianbergmann/comparator/zipball/937efb279bd37a375bcadf584dec0726f84dbf22",
                "reference": "937efb279bd37a375bcadf584dec0726f84dbf22",
                "shasum": ""
            },
            "require": {
                "php": ">=5.3.3",
                "sebastian/diff": "~1.2",
                "sebastian/exporter": "~1.2"
            },
            "require-dev": {
                "phpunit/phpunit": "~4.4"
            },
            "type": "library",
            "extra": {
                "branch-alias": {
                    "dev-master": "1.2.x-dev"
                }
            },
            "autoload": {
                "classmap": [
                    "src/"
                ]
            },
            "notification-url": "https://packagist.org/downloads/",
            "license": [
                "BSD-3-Clause"
            ],
            "authors": [
                {
                    "name": "Jeff Welch",
                    "email": "whatthejeff@gmail.com"
                },
                {
                    "name": "Volker Dusch",
                    "email": "github@wallbash.com"
                },
                {
                    "name": "Bernhard Schussek",
                    "email": "bschussek@2bepublished.at"
                },
                {
                    "name": "Sebastian Bergmann",
                    "email": "sebastian@phpunit.de"
                }
            ],
            "description": "Provides the functionality to compare PHP values for equality",
            "homepage": "http://www.github.com/sebastianbergmann/comparator",
            "keywords": [
                "comparator",
                "compare",
                "equality"
            ],
            "time": "2015-07-26 15:48:44"
        },
        {
            "name": "sebastian/diff",
            "version": "1.4.1",
            "source": {
                "type": "git",
                "url": "https://github.com/sebastianbergmann/diff.git",
                "reference": "13edfd8706462032c2f52b4b862974dd46b71c9e"
            },
            "dist": {
                "type": "zip",
                "url": "https://api.github.com/repos/sebastianbergmann/diff/zipball/13edfd8706462032c2f52b4b862974dd46b71c9e",
                "reference": "13edfd8706462032c2f52b4b862974dd46b71c9e",
                "shasum": ""
            },
            "require": {
                "php": ">=5.3.3"
            },
            "require-dev": {
                "phpunit/phpunit": "~4.8"
            },
            "type": "library",
            "extra": {
                "branch-alias": {
                    "dev-master": "1.4-dev"
                }
            },
            "autoload": {
                "classmap": [
                    "src/"
                ]
            },
            "notification-url": "https://packagist.org/downloads/",
            "license": [
                "BSD-3-Clause"
            ],
            "authors": [
                {
                    "name": "Kore Nordmann",
                    "email": "mail@kore-nordmann.de"
                },
                {
                    "name": "Sebastian Bergmann",
                    "email": "sebastian@phpunit.de"
                }
            ],
            "description": "Diff implementation",
            "homepage": "https://github.com/sebastianbergmann/diff",
            "keywords": [
                "diff"
            ],
            "time": "2015-12-08 07:14:41"
        },
        {
            "name": "sebastian/environment",
            "version": "1.3.8",
            "source": {
                "type": "git",
                "url": "https://github.com/sebastianbergmann/environment.git",
                "reference": "be2c607e43ce4c89ecd60e75c6a85c126e754aea"
            },
            "dist": {
                "type": "zip",
                "url": "https://api.github.com/repos/sebastianbergmann/environment/zipball/be2c607e43ce4c89ecd60e75c6a85c126e754aea",
                "reference": "be2c607e43ce4c89ecd60e75c6a85c126e754aea",
                "shasum": ""
            },
            "require": {
                "php": "^5.3.3 || ^7.0"
            },
            "require-dev": {
                "phpunit/phpunit": "^4.8 || ^5.0"
            },
            "type": "library",
            "extra": {
                "branch-alias": {
                    "dev-master": "1.3.x-dev"
                }
            },
            "autoload": {
                "classmap": [
                    "src/"
                ]
            },
            "notification-url": "https://packagist.org/downloads/",
            "license": [
                "BSD-3-Clause"
            ],
            "authors": [
                {
                    "name": "Sebastian Bergmann",
                    "email": "sebastian@phpunit.de"
                }
            ],
            "description": "Provides functionality to handle HHVM/PHP environments",
            "homepage": "http://www.github.com/sebastianbergmann/environment",
            "keywords": [
                "Xdebug",
                "environment",
                "hhvm"
            ],
            "time": "2016-08-18 05:49:44"
        },
        {
            "name": "sebastian/exporter",
            "version": "1.2.2",
            "source": {
                "type": "git",
                "url": "https://github.com/sebastianbergmann/exporter.git",
                "reference": "42c4c2eec485ee3e159ec9884f95b431287edde4"
            },
            "dist": {
                "type": "zip",
                "url": "https://api.github.com/repos/sebastianbergmann/exporter/zipball/42c4c2eec485ee3e159ec9884f95b431287edde4",
                "reference": "42c4c2eec485ee3e159ec9884f95b431287edde4",
                "shasum": ""
            },
            "require": {
                "php": ">=5.3.3",
                "sebastian/recursion-context": "~1.0"
            },
            "require-dev": {
                "ext-mbstring": "*",
                "phpunit/phpunit": "~4.4"
            },
            "type": "library",
            "extra": {
                "branch-alias": {
                    "dev-master": "1.3.x-dev"
                }
            },
            "autoload": {
                "classmap": [
                    "src/"
                ]
            },
            "notification-url": "https://packagist.org/downloads/",
            "license": [
                "BSD-3-Clause"
            ],
            "authors": [
                {
                    "name": "Jeff Welch",
                    "email": "whatthejeff@gmail.com"
                },
                {
                    "name": "Volker Dusch",
                    "email": "github@wallbash.com"
                },
                {
                    "name": "Bernhard Schussek",
                    "email": "bschussek@2bepublished.at"
                },
                {
                    "name": "Sebastian Bergmann",
                    "email": "sebastian@phpunit.de"
                },
                {
                    "name": "Adam Harvey",
                    "email": "aharvey@php.net"
                }
            ],
            "description": "Provides the functionality to export PHP variables for visualization",
            "homepage": "http://www.github.com/sebastianbergmann/exporter",
            "keywords": [
                "export",
                "exporter"
            ],
            "time": "2016-06-17 09:04:28"
        },
        {
            "name": "sebastian/global-state",
            "version": "1.1.1",
            "source": {
                "type": "git",
                "url": "https://github.com/sebastianbergmann/global-state.git",
                "reference": "bc37d50fea7d017d3d340f230811c9f1d7280af4"
            },
            "dist": {
                "type": "zip",
                "url": "https://api.github.com/repos/sebastianbergmann/global-state/zipball/bc37d50fea7d017d3d340f230811c9f1d7280af4",
                "reference": "bc37d50fea7d017d3d340f230811c9f1d7280af4",
                "shasum": ""
            },
            "require": {
                "php": ">=5.3.3"
            },
            "require-dev": {
                "phpunit/phpunit": "~4.2"
            },
            "suggest": {
                "ext-uopz": "*"
            },
            "type": "library",
            "extra": {
                "branch-alias": {
                    "dev-master": "1.0-dev"
                }
            },
            "autoload": {
                "classmap": [
                    "src/"
                ]
            },
            "notification-url": "https://packagist.org/downloads/",
            "license": [
                "BSD-3-Clause"
            ],
            "authors": [
                {
                    "name": "Sebastian Bergmann",
                    "email": "sebastian@phpunit.de"
                }
            ],
            "description": "Snapshotting of global state",
            "homepage": "http://www.github.com/sebastianbergmann/global-state",
            "keywords": [
                "global state"
            ],
            "time": "2015-10-12 03:26:01"
        },
        {
            "name": "sebastian/object-enumerator",
            "version": "1.0.0",
            "source": {
                "type": "git",
                "url": "https://github.com/sebastianbergmann/object-enumerator.git",
                "reference": "d4ca2fb70344987502567bc50081c03e6192fb26"
            },
            "dist": {
                "type": "zip",
                "url": "https://api.github.com/repos/sebastianbergmann/object-enumerator/zipball/d4ca2fb70344987502567bc50081c03e6192fb26",
                "reference": "d4ca2fb70344987502567bc50081c03e6192fb26",
                "shasum": ""
            },
            "require": {
                "php": ">=5.6",
                "sebastian/recursion-context": "~1.0"
            },
            "require-dev": {
                "phpunit/phpunit": "~5"
            },
            "type": "library",
            "extra": {
                "branch-alias": {
                    "dev-master": "1.0.x-dev"
                }
            },
            "autoload": {
                "classmap": [
                    "src/"
                ]
            },
            "notification-url": "https://packagist.org/downloads/",
            "license": [
                "BSD-3-Clause"
            ],
            "authors": [
                {
                    "name": "Sebastian Bergmann",
                    "email": "sebastian@phpunit.de"
                }
            ],
            "description": "Traverses array structures and object graphs to enumerate all referenced objects",
            "homepage": "https://github.com/sebastianbergmann/object-enumerator/",
            "time": "2016-01-28 13:25:10"
        },
        {
            "name": "sebastian/recursion-context",
            "version": "1.0.2",
            "source": {
                "type": "git",
                "url": "https://github.com/sebastianbergmann/recursion-context.git",
                "reference": "913401df809e99e4f47b27cdd781f4a258d58791"
            },
            "dist": {
                "type": "zip",
                "url": "https://api.github.com/repos/sebastianbergmann/recursion-context/zipball/913401df809e99e4f47b27cdd781f4a258d58791",
                "reference": "913401df809e99e4f47b27cdd781f4a258d58791",
                "shasum": ""
            },
            "require": {
                "php": ">=5.3.3"
            },
            "require-dev": {
                "phpunit/phpunit": "~4.4"
            },
            "type": "library",
            "extra": {
                "branch-alias": {
                    "dev-master": "1.0.x-dev"
                }
            },
            "autoload": {
                "classmap": [
                    "src/"
                ]
            },
            "notification-url": "https://packagist.org/downloads/",
            "license": [
                "BSD-3-Clause"
            ],
            "authors": [
                {
                    "name": "Jeff Welch",
                    "email": "whatthejeff@gmail.com"
                },
                {
                    "name": "Sebastian Bergmann",
                    "email": "sebastian@phpunit.de"
                },
                {
                    "name": "Adam Harvey",
                    "email": "aharvey@php.net"
                }
            ],
            "description": "Provides functionality to recursively process PHP variables",
            "homepage": "http://www.github.com/sebastianbergmann/recursion-context",
            "time": "2015-11-11 19:50:13"
        },
        {
            "name": "sebastian/resource-operations",
            "version": "1.0.0",
            "source": {
                "type": "git",
                "url": "https://github.com/sebastianbergmann/resource-operations.git",
                "reference": "ce990bb21759f94aeafd30209e8cfcdfa8bc3f52"
            },
            "dist": {
                "type": "zip",
                "url": "https://api.github.com/repos/sebastianbergmann/resource-operations/zipball/ce990bb21759f94aeafd30209e8cfcdfa8bc3f52",
                "reference": "ce990bb21759f94aeafd30209e8cfcdfa8bc3f52",
                "shasum": ""
            },
            "require": {
                "php": ">=5.6.0"
            },
            "type": "library",
            "extra": {
                "branch-alias": {
                    "dev-master": "1.0.x-dev"
                }
            },
            "autoload": {
                "classmap": [
                    "src/"
                ]
            },
            "notification-url": "https://packagist.org/downloads/",
            "license": [
                "BSD-3-Clause"
            ],
            "authors": [
                {
                    "name": "Sebastian Bergmann",
                    "email": "sebastian@phpunit.de"
                }
            ],
            "description": "Provides a list of PHP built-in functions that operate on resources",
            "homepage": "https://www.github.com/sebastianbergmann/resource-operations",
            "time": "2015-07-28 20:34:47"
        },
        {
            "name": "sebastian/version",
            "version": "2.0.0",
            "source": {
                "type": "git",
                "url": "https://github.com/sebastianbergmann/version.git",
                "reference": "c829badbd8fdf16a0bad8aa7fa7971c029f1b9c5"
            },
            "dist": {
                "type": "zip",
                "url": "https://api.github.com/repos/sebastianbergmann/version/zipball/c829badbd8fdf16a0bad8aa7fa7971c029f1b9c5",
                "reference": "c829badbd8fdf16a0bad8aa7fa7971c029f1b9c5",
                "shasum": ""
            },
            "require": {
                "php": ">=5.6"
            },
            "type": "library",
            "extra": {
                "branch-alias": {
                    "dev-master": "2.0.x-dev"
                }
            },
            "autoload": {
                "classmap": [
                    "src/"
                ]
            },
            "notification-url": "https://packagist.org/downloads/",
            "license": [
                "BSD-3-Clause"
            ],
            "authors": [
                {
                    "name": "Sebastian Bergmann",
                    "email": "sebastian@phpunit.de",
                    "role": "lead"
                }
            ],
            "description": "Library that helps with managing the version number of Git-hosted PHP projects",
            "homepage": "https://github.com/sebastianbergmann/version",
            "time": "2016-02-04 12:56:52"
        },
        {
            "name": "squizlabs/php_codesniffer",
            "version": "2.7.0",
            "source": {
                "type": "git",
                "url": "https://github.com/squizlabs/PHP_CodeSniffer.git",
                "reference": "571e27b6348e5b3a637b2abc82ac0d01e6d7bbed"
            },
            "dist": {
                "type": "zip",
                "url": "https://api.github.com/repos/squizlabs/PHP_CodeSniffer/zipball/571e27b6348e5b3a637b2abc82ac0d01e6d7bbed",
                "reference": "571e27b6348e5b3a637b2abc82ac0d01e6d7bbed",
                "shasum": ""
            },
            "require": {
                "ext-simplexml": "*",
                "ext-tokenizer": "*",
                "ext-xmlwriter": "*",
                "php": ">=5.1.2"
            },
            "require-dev": {
                "phpunit/phpunit": "~4.0"
            },
            "bin": [
                "scripts/phpcs",
                "scripts/phpcbf"
            ],
            "type": "library",
            "extra": {
                "branch-alias": {
                    "dev-master": "2.x-dev"
                }
            },
            "autoload": {
                "classmap": [
                    "CodeSniffer.php",
                    "CodeSniffer/CLI.php",
                    "CodeSniffer/Exception.php",
                    "CodeSniffer/File.php",
                    "CodeSniffer/Fixer.php",
                    "CodeSniffer/Report.php",
                    "CodeSniffer/Reporting.php",
                    "CodeSniffer/Sniff.php",
                    "CodeSniffer/Tokens.php",
                    "CodeSniffer/Reports/",
                    "CodeSniffer/Tokenizers/",
                    "CodeSniffer/DocGenerators/",
                    "CodeSniffer/Standards/AbstractPatternSniff.php",
                    "CodeSniffer/Standards/AbstractScopeSniff.php",
                    "CodeSniffer/Standards/AbstractVariableSniff.php",
                    "CodeSniffer/Standards/IncorrectPatternException.php",
                    "CodeSniffer/Standards/Generic/Sniffs/",
                    "CodeSniffer/Standards/MySource/Sniffs/",
                    "CodeSniffer/Standards/PEAR/Sniffs/",
                    "CodeSniffer/Standards/PSR1/Sniffs/",
                    "CodeSniffer/Standards/PSR2/Sniffs/",
                    "CodeSniffer/Standards/Squiz/Sniffs/",
                    "CodeSniffer/Standards/Zend/Sniffs/"
                ]
            },
            "notification-url": "https://packagist.org/downloads/",
            "license": [
                "BSD-3-Clause"
            ],
            "authors": [
                {
                    "name": "Greg Sherwood",
                    "role": "lead"
                }
            ],
            "description": "PHP_CodeSniffer tokenizes PHP, JavaScript and CSS files and detects violations of a defined set of coding standards.",
            "homepage": "http://www.squizlabs.com/php-codesniffer",
            "keywords": [
                "phpcs",
                "standards"
            ],
            "time": "2016-09-01 23:53:02"
        },
        {
            "name": "symfony/polyfill-mbstring",
            "version": "v1.2.0",
            "source": {
                "type": "git",
                "url": "https://github.com/symfony/polyfill-mbstring.git",
                "reference": "dff51f72b0706335131b00a7f49606168c582594"
            },
            "dist": {
                "type": "zip",
                "url": "https://api.github.com/repos/symfony/polyfill-mbstring/zipball/dff51f72b0706335131b00a7f49606168c582594",
                "reference": "dff51f72b0706335131b00a7f49606168c582594",
                "shasum": ""
            },
            "require": {
                "php": ">=5.3.3"
            },
            "suggest": {
                "ext-mbstring": "For best performance"
            },
            "type": "library",
            "extra": {
                "branch-alias": {
                    "dev-master": "1.2-dev"
                }
            },
            "autoload": {
                "psr-4": {
                    "Symfony\\Polyfill\\Mbstring\\": ""
                },
                "files": [
                    "bootstrap.php"
                ]
            },
            "notification-url": "https://packagist.org/downloads/",
            "license": [
                "MIT"
            ],
            "authors": [
                {
                    "name": "Nicolas Grekas",
                    "email": "p@tchwork.com"
                },
                {
                    "name": "Symfony Community",
                    "homepage": "https://symfony.com/contributors"
                }
            ],
            "description": "Symfony polyfill for the Mbstring extension",
            "homepage": "https://symfony.com",
            "keywords": [
                "compatibility",
                "mbstring",
                "polyfill",
                "portable",
                "shim"
            ],
            "time": "2016-05-18 14:26:46"
        },
        {
            "name": "symfony/var-dumper",
            "version": "v3.1.5",
            "source": {
                "type": "git",
                "url": "https://github.com/symfony/var-dumper.git",
                "reference": "70bfe927b86ba9999aeebd829715b0bb2cd39a10"
            },
            "dist": {
                "type": "zip",
                "url": "https://api.github.com/repos/symfony/var-dumper/zipball/70bfe927b86ba9999aeebd829715b0bb2cd39a10",
                "reference": "70bfe927b86ba9999aeebd829715b0bb2cd39a10",
                "shasum": ""
            },
            "require": {
                "php": ">=5.5.9",
                "symfony/polyfill-mbstring": "~1.0"
            },
            "require-dev": {
                "twig/twig": "~1.20|~2.0"
            },
            "suggest": {
                "ext-symfony_debug": ""
            },
            "type": "library",
            "extra": {
                "branch-alias": {
                    "dev-master": "3.1-dev"
                }
            },
            "autoload": {
                "files": [
                    "Resources/functions/dump.php"
                ],
                "psr-4": {
                    "Symfony\\Component\\VarDumper\\": ""
                },
                "exclude-from-classmap": [
                    "/Tests/"
                ]
            },
            "notification-url": "https://packagist.org/downloads/",
            "license": [
                "MIT"
            ],
            "authors": [
                {
                    "name": "Nicolas Grekas",
                    "email": "p@tchwork.com"
                },
                {
                    "name": "Symfony Community",
                    "homepage": "https://symfony.com/contributors"
                }
            ],
            "description": "Symfony mechanism for exploring and dumping PHP variables",
            "homepage": "https://symfony.com",
            "keywords": [
                "debug",
                "dump"
            ],
            "time": "2016-09-29 14:13:09"
        },
        {
            "name": "webmozart/assert",
            "version": "1.1.0",
            "source": {
                "type": "git",
                "url": "https://github.com/webmozart/assert.git",
                "reference": "bb2d123231c095735130cc8f6d31385a44c7b308"
            },
            "dist": {
                "type": "zip",
                "url": "https://api.github.com/repos/webmozart/assert/zipball/bb2d123231c095735130cc8f6d31385a44c7b308",
                "reference": "bb2d123231c095735130cc8f6d31385a44c7b308",
                "shasum": ""
            },
            "require": {
                "php": "^5.3.3|^7.0"
            },
            "require-dev": {
                "phpunit/phpunit": "^4.6",
                "sebastian/version": "^1.0.1"
            },
            "type": "library",
            "extra": {
                "branch-alias": {
                    "dev-master": "1.2-dev"
                }
            },
            "autoload": {
                "psr-4": {
                    "Webmozart\\Assert\\": "src/"
                }
            },
            "notification-url": "https://packagist.org/downloads/",
            "license": [
                "MIT"
            ],
            "authors": [
                {
                    "name": "Bernhard Schussek",
                    "email": "bschussek@gmail.com"
                }
            ],
            "description": "Assertions to validate method input/output with nice error messages.",
            "keywords": [
                "assert",
                "check",
                "validate"
            ],
            "time": "2016-08-09 15:02:57"
        }
    ],
    "aliases": [],
    "minimum-stability": "stable",
    "stability-flags": {
        "ffmpeg/ffmpeg": 20
    },
    "prefer-stable": false,
    "prefer-lowest": false,
    "platform": [],
    "platform-dev": []
}<|MERGE_RESOLUTION|>--- conflicted
+++ resolved
@@ -4,13 +4,8 @@
         "Read more about it at https://getcomposer.org/doc/01-basic-usage.md#composer-lock-the-lock-file",
         "This file is @generated automatically"
     ],
-<<<<<<< HEAD
-    "hash": "086ca596eeeb4c2a0e5d27976b21e4d2",
-    "content-hash": "ec541955f4eb561e1b37b3bbb081af09",
-=======
-    "hash": "02cf80c6d4373a564269fea77fcd50a5",
-    "content-hash": "efbcfe87c3855d9559551638e85519f3",
->>>>>>> 3a31cc00
+    "hash": "619ed10d49b90725061dfd851d994432",
+    "content-hash": "dac044b232222cd1af6f62f3ad24d231",
     "packages": [
         {
             "name": "container-interop/container-interop",
@@ -55,16 +50,16 @@
         },
         {
             "name": "guzzlehttp/guzzle",
-            "version": "6.2.1",
+            "version": "6.2.2",
             "source": {
                 "type": "git",
                 "url": "https://github.com/guzzle/guzzle.git",
-                "reference": "3f808fba627f2c5b69e2501217bf31af349c1427"
-            },
-            "dist": {
-                "type": "zip",
-                "url": "https://api.github.com/repos/guzzle/guzzle/zipball/3f808fba627f2c5b69e2501217bf31af349c1427",
-                "reference": "3f808fba627f2c5b69e2501217bf31af349c1427",
+                "reference": "ebf29dee597f02f09f4d5bbecc68230ea9b08f60"
+            },
+            "dist": {
+                "type": "zip",
+                "url": "https://api.github.com/repos/guzzle/guzzle/zipball/ebf29dee597f02f09f4d5bbecc68230ea9b08f60",
+                "reference": "ebf29dee597f02f09f4d5bbecc68230ea9b08f60",
                 "shasum": ""
             },
             "require": {
@@ -113,7 +108,7 @@
                 "rest",
                 "web service"
             ],
-            "time": "2016-07-15 17:22:37"
+            "time": "2016-10-08 15:01:37"
         },
         {
             "name": "guzzlehttp/promises",
@@ -1429,16 +1424,16 @@
         },
         {
             "name": "phpunit/phpunit",
-            "version": "5.5.6",
+            "version": "5.5.7",
             "source": {
                 "type": "git",
                 "url": "https://github.com/sebastianbergmann/phpunit.git",
-                "reference": "146e0fe0bb7f44d1cefade0c93e86fe0b206dd79"
-            },
-            "dist": {
-                "type": "zip",
-                "url": "https://api.github.com/repos/sebastianbergmann/phpunit/zipball/146e0fe0bb7f44d1cefade0c93e86fe0b206dd79",
-                "reference": "146e0fe0bb7f44d1cefade0c93e86fe0b206dd79",
+                "reference": "3f67cee782c9abfaee5e32fd2f57cdd54bc257ba"
+            },
+            "dist": {
+                "type": "zip",
+                "url": "https://api.github.com/repos/sebastianbergmann/phpunit/zipball/3f67cee782c9abfaee5e32fd2f57cdd54bc257ba",
+                "reference": "3f67cee782c9abfaee5e32fd2f57cdd54bc257ba",
                 "shasum": ""
             },
             "require": {
@@ -1508,20 +1503,20 @@
                 "testing",
                 "xunit"
             ],
-            "time": "2016-10-03 07:48:45"
+            "time": "2016-10-03 13:04:15"
         },
         {
             "name": "phpunit/phpunit-mock-objects",
-            "version": "3.3.1",
+            "version": "3.4.0",
             "source": {
                 "type": "git",
                 "url": "https://github.com/sebastianbergmann/phpunit-mock-objects.git",
-                "reference": "03500345483e1e17b52e2e4d34a89c9408ab2902"
-            },
-            "dist": {
-                "type": "zip",
-                "url": "https://api.github.com/repos/sebastianbergmann/phpunit-mock-objects/zipball/03500345483e1e17b52e2e4d34a89c9408ab2902",
-                "reference": "03500345483e1e17b52e2e4d34a89c9408ab2902",
+                "reference": "238d7a2723bce689c79eeac9c7d5e1d623bb9dc2"
+            },
+            "dist": {
+                "type": "zip",
+                "url": "https://api.github.com/repos/sebastianbergmann/phpunit-mock-objects/zipball/238d7a2723bce689c79eeac9c7d5e1d623bb9dc2",
+                "reference": "238d7a2723bce689c79eeac9c7d5e1d623bb9dc2",
                 "shasum": ""
             },
             "require": {
@@ -1567,7 +1562,7 @@
                 "mock",
                 "xunit"
             ],
-            "time": "2016-10-04 11:03:26"
+            "time": "2016-10-09 07:01:45"
         },
         {
             "name": "sebastian/code-unit-reverse-lookup",
