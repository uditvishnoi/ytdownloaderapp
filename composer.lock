--- conflicted
+++ resolved
@@ -4,13 +4,8 @@
         "Read more about it at https://getcomposer.org/doc/01-basic-usage.md#composer-lock-the-lock-file",
         "This file is @generated automatically"
     ],
-<<<<<<< HEAD
-    "hash": "c4eb7b9cf1322b024130fba8517794f3",
-    "content-hash": "3608a48b9ac14ccba68577310338f6b7",
-=======
-    "hash": "3161cca7432009f93c6a6c5d06d69669",
-    "content-hash": "d8d65bca7181cfc0a498f511629d165d",
->>>>>>> f32b376c
+    "hash": "45458ad3758a4bfcdcff81c70a53e796",
+    "content-hash": "2ee8e0ffa53778d2a2eaa5de447573e8",
     "packages": [
         {
             "name": "container-interop/container-interop",
