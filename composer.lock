{
    "_readme": [
        "This file locks the dependencies of your project to a known state",
        "Read more about it at https://getcomposer.org/doc/01-basic-usage.md#composer-lock-the-lock-file",
        "This file is @generated automatically"
    ],
<<<<<<< HEAD
    "hash": "e1cdeb4248ab93397c2fa390a76b0c62",
    "content-hash": "8ad4495699681f4ade03f5e0fbe0b074",
=======
    "hash": "a0c23015c2a2bbb700ae566a04ca8679",
    "content-hash": "42d3272dbfe226c0ef3da4e135e2dae3",
>>>>>>> 3e8cbe6c
    "packages": [
        {
            "name": "container-interop/container-interop",
            "version": "1.1.0",
            "source": {
                "type": "git",
                "url": "https://github.com/container-interop/container-interop.git",
                "reference": "fc08354828f8fd3245f77a66b9e23a6bca48297e"
            },
            "dist": {
                "type": "zip",
                "url": "https://api.github.com/repos/container-interop/container-interop/zipball/fc08354828f8fd3245f77a66b9e23a6bca48297e",
                "reference": "fc08354828f8fd3245f77a66b9e23a6bca48297e",
                "shasum": ""
            },
            "type": "library",
            "autoload": {
                "psr-4": {
                    "Interop\\Container\\": "src/Interop/Container/"
                }
            },
            "notification-url": "https://packagist.org/downloads/",
            "license": [
                "MIT"
            ],
            "description": "Promoting the interoperability of container objects (DIC, SL, etc.)",
            "time": "2014-12-30 15:22:37"
        },
        {
            "name": "ffmpeg/ffmpeg",
            "version": "dev-release",
            "dist": {
                "type": "xz",
                "url": "http://johnvansickle.com/ffmpeg/releases/ffmpeg-release-64bit-static.tar.xz",
                "reference": null,
                "shasum": null
            },
            "bin": [
                "ffmpeg"
            ],
            "type": "library"
        },
        {
            "name": "guzzlehttp/guzzle",
            "version": "6.2.0",
            "source": {
                "type": "git",
                "url": "https://github.com/guzzle/guzzle.git",
                "reference": "d094e337976dff9d8e2424e8485872194e768662"
            },
            "dist": {
                "type": "zip",
                "url": "https://api.github.com/repos/guzzle/guzzle/zipball/d094e337976dff9d8e2424e8485872194e768662",
                "reference": "d094e337976dff9d8e2424e8485872194e768662",
                "shasum": ""
            },
            "require": {
                "guzzlehttp/promises": "~1.0",
                "guzzlehttp/psr7": "~1.1",
                "php": ">=5.5.0"
            },
            "require-dev": {
                "ext-curl": "*",
                "phpunit/phpunit": "~4.0",
                "psr/log": "~1.0"
            },
            "type": "library",
            "extra": {
                "branch-alias": {
                    "dev-master": "6.2-dev"
                }
            },
            "autoload": {
                "files": [
                    "src/functions_include.php"
                ],
                "psr-4": {
                    "GuzzleHttp\\": "src/"
                }
            },
            "notification-url": "https://packagist.org/downloads/",
            "license": [
                "MIT"
            ],
            "authors": [
                {
                    "name": "Michael Dowling",
                    "email": "mtdowling@gmail.com",
                    "homepage": "https://github.com/mtdowling"
                }
            ],
            "description": "Guzzle is a PHP HTTP client library",
            "homepage": "http://guzzlephp.org/",
            "keywords": [
                "client",
                "curl",
                "framework",
                "http",
                "http client",
                "rest",
                "web service"
            ],
            "time": "2016-03-21 20:02:09"
        },
        {
            "name": "guzzlehttp/promises",
            "version": "1.1.0",
            "source": {
                "type": "git",
                "url": "https://github.com/guzzle/promises.git",
                "reference": "bb9024c526b22f3fe6ae55a561fd70653d470aa8"
            },
            "dist": {
                "type": "zip",
                "url": "https://api.github.com/repos/guzzle/promises/zipball/bb9024c526b22f3fe6ae55a561fd70653d470aa8",
                "reference": "bb9024c526b22f3fe6ae55a561fd70653d470aa8",
                "shasum": ""
            },
            "require": {
                "php": ">=5.5.0"
            },
            "require-dev": {
                "phpunit/phpunit": "~4.0"
            },
            "type": "library",
            "extra": {
                "branch-alias": {
                    "dev-master": "1.0-dev"
                }
            },
            "autoload": {
                "psr-4": {
                    "GuzzleHttp\\Promise\\": "src/"
                },
                "files": [
                    "src/functions_include.php"
                ]
            },
            "notification-url": "https://packagist.org/downloads/",
            "license": [
                "MIT"
            ],
            "authors": [
                {
                    "name": "Michael Dowling",
                    "email": "mtdowling@gmail.com",
                    "homepage": "https://github.com/mtdowling"
                }
            ],
            "description": "Guzzle promises library",
            "keywords": [
                "promise"
            ],
            "time": "2016-03-08 01:15:46"
        },
        {
            "name": "guzzlehttp/psr7",
            "version": "1.2.3",
            "source": {
                "type": "git",
                "url": "https://github.com/guzzle/psr7.git",
                "reference": "2e89629ff057ebb49492ba08e6995d3a6a80021b"
            },
            "dist": {
                "type": "zip",
                "url": "https://api.github.com/repos/guzzle/psr7/zipball/2e89629ff057ebb49492ba08e6995d3a6a80021b",
                "reference": "2e89629ff057ebb49492ba08e6995d3a6a80021b",
                "shasum": ""
            },
            "require": {
                "php": ">=5.4.0",
                "psr/http-message": "~1.0"
            },
            "provide": {
                "psr/http-message-implementation": "1.0"
            },
            "require-dev": {
                "phpunit/phpunit": "~4.0"
            },
            "type": "library",
            "extra": {
                "branch-alias": {
                    "dev-master": "1.0-dev"
                }
            },
            "autoload": {
                "psr-4": {
                    "GuzzleHttp\\Psr7\\": "src/"
                },
                "files": [
                    "src/functions_include.php"
                ]
            },
            "notification-url": "https://packagist.org/downloads/",
            "license": [
                "MIT"
            ],
            "authors": [
                {
                    "name": "Michael Dowling",
                    "email": "mtdowling@gmail.com",
                    "homepage": "https://github.com/mtdowling"
                }
            ],
            "description": "PSR-7 message implementation",
            "keywords": [
                "http",
                "message",
                "stream",
                "uri"
            ],
            "time": "2016-02-18 21:54:00"
        },
        {
            "name": "jeremykendall/php-domain-parser",
            "version": "3.0.0",
            "source": {
                "type": "git",
                "url": "https://github.com/jeremykendall/php-domain-parser.git",
                "reference": "896e7e70f02bd4fd77190052799bc61e4d779672"
            },
            "dist": {
                "type": "zip",
                "url": "https://api.github.com/repos/jeremykendall/php-domain-parser/zipball/896e7e70f02bd4fd77190052799bc61e4d779672",
                "reference": "896e7e70f02bd4fd77190052799bc61e4d779672",
                "shasum": ""
            },
            "require": {
                "ext-curl": "*",
                "ext-intl": "*",
                "ext-mbstring": "*",
                "php": ">=5.3.0"
            },
            "require-dev": {
                "jeremykendall/debug-die": "0.0.1.*",
                "mikey179/vfsstream": "~1.4",
                "phpunit/phpunit": "~4.4"
            },
            "bin": [
                "bin/parse",
                "bin/update-psl"
            ],
            "type": "library",
            "autoload": {
                "psr-0": {
                    "Pdp\\": "src/"
                },
                "files": [
                    "src/pdp-parse-url.php"
                ]
            },
            "notification-url": "https://packagist.org/downloads/",
            "license": [
                "MIT"
            ],
            "authors": [
                {
                    "name": "Jeremy Kendall",
                    "homepage": "http://about.me/jeremykendall",
                    "role": "Developer"
                },
                {
                    "name": "Contributors",
                    "homepage": "https://github.com/jeremykendall/php-domain-parser/graphs/contributors"
                }
            ],
            "description": "Public Suffix List based URL parsing implemented in PHP.",
            "homepage": "https://github.com/jeremykendall/php-domain-parser",
            "keywords": [
                "Public Suffix List",
                "domain parsing",
                "url parsing"
            ],
            "time": "2015-03-30 12:49:45"
        },
        {
            "name": "league/uri",
            "version": "4.1.1",
            "source": {
                "type": "git",
                "url": "https://github.com/thephpleague/uri.git",
                "reference": "0cbce9fe7d9808690ebda67b110ad96bcae9daee"
            },
            "dist": {
                "type": "zip",
                "url": "https://api.github.com/repos/thephpleague/uri/zipball/0cbce9fe7d9808690ebda67b110ad96bcae9daee",
                "reference": "0cbce9fe7d9808690ebda67b110ad96bcae9daee",
                "shasum": ""
            },
            "require": {
                "ext-fileinfo": "*",
                "ext-intl": "*",
                "ext-mbstring": "*",
                "jeremykendall/php-domain-parser": "^3.0",
                "php": ">=5.5.9",
                "psr/http-message": "^1.0"
            },
            "require-dev": {
                "fabpot/php-cs-fixer": "^1.9",
                "phpunit/phpunit": "^4.0"
            },
            "type": "library",
            "extra": {
                "branch-alias": {
                    "dev-master": "4.1-dev"
                }
            },
            "autoload": {
                "psr-4": {
                    "League\\Uri\\": "src"
                }
            },
            "notification-url": "https://packagist.org/downloads/",
            "license": [
                "MIT"
            ],
            "authors": [
                {
                    "name": "Ignace Nyamagana Butera",
                    "email": "nyamsprod@gmail.com",
                    "homepage": "https://nyamsprod.com"
                }
            ],
            "description": "URI manipulation library",
            "homepage": "http://url.thephpleague.com",
            "keywords": [
                "data",
                "data-uri",
                "ftp",
                "http",
                "parse_url",
                "psr-7",
                "rfc3986",
                "uri",
                "url",
                "ws"
            ],
            "time": "2016-03-24 08:38:29"
        },
        {
            "name": "mathmarques/smarty-view",
            "version": "1.1.0",
            "source": {
                "type": "git",
                "url": "https://github.com/mathmarques/Smarty-View.git",
                "reference": "66f4d28c564c0363eda18d3f5b85a4241b1c4ad1"
            },
            "dist": {
                "type": "zip",
                "url": "https://api.github.com/repos/mathmarques/Smarty-View/zipball/66f4d28c564c0363eda18d3f5b85a4241b1c4ad1",
                "reference": "66f4d28c564c0363eda18d3f5b85a4241b1c4ad1",
                "shasum": ""
            },
            "require": {
                "php": ">=5.5.0",
                "slim/slim": "^3.0",
                "smarty/smarty": "~3.1"
            },
            "require-dev": {
                "phpunit/phpunit": "^4.8.0"
            },
            "type": "library",
            "autoload": {
                "psr-4": {
                    "Slim\\Views\\": "src"
                }
            },
            "notification-url": "https://packagist.org/downloads/",
            "license": [
                "MIT"
            ],
            "authors": [
                {
                    "name": "Matheus Marques",
                    "email": "matheusocmarques@gmail.com",
                    "homepage": "http://matheusmarques.com"
                }
            ],
            "description": "Slim Framework 3 view helper built on top of the Smarty templating component",
            "keywords": [
                "framework",
                "slim",
                "slim 3",
                "smarty",
                "template",
                "view"
            ],
            "time": "2016-03-31 00:41:59"
        },
        {
            "name": "nikic/fast-route",
            "version": "v0.6.0",
            "source": {
                "type": "git",
                "url": "https://github.com/nikic/FastRoute.git",
                "reference": "31fa86924556b80735f98b294a7ffdfb26789f22"
            },
            "dist": {
                "type": "zip",
                "url": "https://api.github.com/repos/nikic/FastRoute/zipball/31fa86924556b80735f98b294a7ffdfb26789f22",
                "reference": "31fa86924556b80735f98b294a7ffdfb26789f22",
                "shasum": ""
            },
            "require": {
                "php": ">=5.4.0"
            },
            "type": "library",
            "autoload": {
                "psr-4": {
                    "FastRoute\\": "src/"
                },
                "files": [
                    "src/functions.php"
                ]
            },
            "notification-url": "https://packagist.org/downloads/",
            "license": [
                "BSD-3-Clause"
            ],
            "authors": [
                {
                    "name": "Nikita Popov",
                    "email": "nikic@php.net"
                }
            ],
            "description": "Fast request router for PHP",
            "keywords": [
                "router",
                "routing"
            ],
            "time": "2015-06-18 19:15:47"
        },
        {
            "name": "pimple/pimple",
            "version": "v3.0.2",
            "source": {
                "type": "git",
                "url": "https://github.com/silexphp/Pimple.git",
                "reference": "a30f7d6e57565a2e1a316e1baf2a483f788b258a"
            },
            "dist": {
                "type": "zip",
                "url": "https://api.github.com/repos/silexphp/Pimple/zipball/a30f7d6e57565a2e1a316e1baf2a483f788b258a",
                "reference": "a30f7d6e57565a2e1a316e1baf2a483f788b258a",
                "shasum": ""
            },
            "require": {
                "php": ">=5.3.0"
            },
            "type": "library",
            "extra": {
                "branch-alias": {
                    "dev-master": "3.0.x-dev"
                }
            },
            "autoload": {
                "psr-0": {
                    "Pimple": "src/"
                }
            },
            "notification-url": "https://packagist.org/downloads/",
            "license": [
                "MIT"
            ],
            "authors": [
                {
                    "name": "Fabien Potencier",
                    "email": "fabien@symfony.com"
                }
            ],
            "description": "Pimple, a simple Dependency Injection Container",
            "homepage": "http://pimple.sensiolabs.org",
            "keywords": [
                "container",
                "dependency injection"
            ],
            "time": "2015-09-11 15:10:35"
        },
        {
            "name": "psr/http-message",
            "version": "1.0",
            "source": {
                "type": "git",
                "url": "https://github.com/php-fig/http-message.git",
                "reference": "85d63699f0dbedb190bbd4b0d2b9dc707ea4c298"
            },
            "dist": {
                "type": "zip",
                "url": "https://api.github.com/repos/php-fig/http-message/zipball/85d63699f0dbedb190bbd4b0d2b9dc707ea4c298",
                "reference": "85d63699f0dbedb190bbd4b0d2b9dc707ea4c298",
                "shasum": ""
            },
            "require": {
                "php": ">=5.3.0"
            },
            "type": "library",
            "extra": {
                "branch-alias": {
                    "dev-master": "1.0.x-dev"
                }
            },
            "autoload": {
                "psr-4": {
                    "Psr\\Http\\Message\\": "src/"
                }
            },
            "notification-url": "https://packagist.org/downloads/",
            "license": [
                "MIT"
            ],
            "authors": [
                {
                    "name": "PHP-FIG",
                    "homepage": "http://www.php-fig.org/"
                }
            ],
            "description": "Common interface for HTTP messages",
            "keywords": [
                "http",
                "http-message",
                "psr",
                "psr-7",
                "request",
                "response"
            ],
            "time": "2015-05-04 20:22:00"
        },
        {
            "name": "ptachoire/process-builder-chain",
            "version": "1.2.0",
            "source": {
                "type": "git",
                "url": "https://github.com/krichprollsch/process-builder-chain.git",
                "reference": "465055dbcc3b5ef792a768df935571551de4781a"
            },
            "dist": {
                "type": "zip",
                "url": "https://api.github.com/repos/krichprollsch/process-builder-chain/zipball/465055dbcc3b5ef792a768df935571551de4781a",
                "reference": "465055dbcc3b5ef792a768df935571551de4781a",
                "shasum": ""
            },
            "require": {
                "symfony/process": "~2.5 || ~3.0"
            },
            "type": "library",
            "autoload": {
                "psr-0": {
                    "Chain": "src/"
                }
            },
            "notification-url": "https://packagist.org/downloads/",
            "license": [
                "MIT"
            ],
            "authors": [
                {
                    "name": "Pierre Tachoire",
                    "email": "pierre.tachoire@gmail.com"
                }
            ],
            "description": "Add ability to chain symfony processes",
            "time": "2016-04-10 08:33:20"
        },
        {
            "name": "rg3/youtube-dl",
            "version": "2016.04.06",
            "source": {
                "type": "git",
                "url": "https://github.com/rg3/youtube-dl.git",
                "reference": "2016.04.06"
            },
            "type": "library"
        },
        {
            "name": "rudloff/rtmpdump-bin",
            "version": "2.3",
            "source": {
                "type": "git",
                "url": "https://github.com/Rudloff/rtmpdump-bin.git",
                "reference": "133cdd80e3bab66593e88a5276158596383afd97"
            },
            "dist": {
                "type": "zip",
                "url": "https://api.github.com/repos/Rudloff/rtmpdump-bin/zipball/133cdd80e3bab66593e88a5276158596383afd97",
                "reference": "133cdd80e3bab66593e88a5276158596383afd97",
                "shasum": ""
            },
            "require-dev": {
                "rtmpdump/rtmpdump": "2.3"
            },
            "bin": [
                "rtmpdump"
            ],
            "type": "library",
            "notification-url": "https://packagist.org/downloads/",
            "license": [
                "GPL-2.0"
            ],
            "description": "rtmpdump binary for Linux 64 bit",
            "time": "2016-04-12 19:17:32"
        },
        {
            "name": "rudloff/smarty-plugin-noscheme",
            "version": "0.1.1",
            "source": {
                "type": "git",
                "url": "https://github.com/Rudloff/smarty-plugin-noscheme.git",
                "reference": "7b64350bd255690e44db497e50bb5edc5e87d5e6"
            },
            "dist": {
                "type": "zip",
                "url": "https://api.github.com/repos/Rudloff/smarty-plugin-noscheme/zipball/7b64350bd255690e44db497e50bb5edc5e87d5e6",
                "reference": "7b64350bd255690e44db497e50bb5edc5e87d5e6",
                "shasum": ""
            },
            "require": {
                "league/uri": "~4.1.1"
            },
            "require-dev": {
                "symfony/var-dumper": "~3.0.1"
            },
            "type": "library",
            "autoload": {
                "files": [
                    "modifier.noscheme.php"
                ]
            },
            "notification-url": "https://packagist.org/downloads/",
            "license": [
                "GPL-3.0"
            ],
            "authors": [
                {
                    "name": "Pierre Rudloff",
                    "email": "contact@rudloff.pro",
                    "homepage": "https://rudloff.pro/",
                    "role": "Developer"
                }
            ],
            "description": "Smarty modifier that removes the scheme in URLs",
            "time": "2016-04-09 00:40:13"
        },
        {
            "name": "slim/slim",
            "version": "3.3.0",
            "source": {
                "type": "git",
                "url": "https://github.com/slimphp/Slim.git",
                "reference": "939f2e85d57508de9cff241d10091cd972f221c3"
            },
            "dist": {
                "type": "zip",
                "url": "https://api.github.com/repos/slimphp/Slim/zipball/939f2e85d57508de9cff241d10091cd972f221c3",
                "reference": "939f2e85d57508de9cff241d10091cd972f221c3",
                "shasum": ""
            },
            "require": {
                "container-interop/container-interop": "^1.1",
                "nikic/fast-route": "^0.6",
                "php": ">=5.5.0",
                "pimple/pimple": "^3.0",
                "psr/http-message": "^1.0"
            },
            "require-dev": {
                "phpunit/phpunit": "^4.0",
                "squizlabs/php_codesniffer": "^2.5"
            },
            "type": "library",
            "autoload": {
                "psr-4": {
                    "Slim\\": "Slim"
                }
            },
            "notification-url": "https://packagist.org/downloads/",
            "license": [
                "MIT"
            ],
            "authors": [
                {
                    "name": "Rob Allen",
                    "email": "rob@akrabat.com",
                    "homepage": "http://akrabat.com"
                },
                {
                    "name": "Josh Lockhart",
                    "email": "hello@joshlockhart.com",
                    "homepage": "https://joshlockhart.com"
                },
                {
                    "name": "Gabriel Manricks",
                    "email": "gmanricks@me.com",
                    "homepage": "http://gabrielmanricks.com"
                },
                {
                    "name": "Andrew Smith",
                    "email": "a.smith@silentworks.co.uk",
                    "homepage": "http://silentworks.co.uk"
                }
            ],
            "description": "Slim is a PHP micro framework that helps you quickly write simple yet powerful web applications and APIs",
            "homepage": "http://slimframework.com",
            "keywords": [
                "api",
                "framework",
                "micro",
                "router"
            ],
            "time": "2016-03-10 21:37:40"
        },
        {
            "name": "smarty/smarty",
            "version": "v3.1.29",
            "source": {
                "type": "git",
                "url": "https://github.com/smarty-php/smarty.git",
                "reference": "35480f10e7ce9b0fdaf23d3799d7b79463919b1e"
            },
            "dist": {
                "type": "zip",
                "url": "https://api.github.com/repos/smarty-php/smarty/zipball/35480f10e7ce9b0fdaf23d3799d7b79463919b1e",
                "reference": "35480f10e7ce9b0fdaf23d3799d7b79463919b1e",
                "shasum": ""
            },
            "require": {
                "php": ">=5.2"
            },
            "type": "library",
            "extra": {
                "branch-alias": {
                    "dev-master": "3.1.x-dev"
                }
            },
            "autoload": {
                "classmap": [
                    "libs/Smarty.class.php",
                    "libs/SmartyBC.class.php",
                    "libs/sysplugins/"
                ]
            },
            "notification-url": "https://packagist.org/downloads/",
            "license": [
                "LGPL-3.0"
            ],
            "authors": [
                {
                    "name": "Monte Ohrt",
                    "email": "monte@ohrt.com"
                },
                {
                    "name": "Uwe Tews",
                    "email": "uwe.tews@googlemail.com"
                },
                {
                    "name": "Rodney Rehm",
                    "email": "rodney.rehm@medialize.de"
                }
            ],
            "description": "Smarty - the compiling PHP template engine",
            "homepage": "http://www.smarty.net",
            "keywords": [
                "templating"
            ],
            "time": "2015-12-21 01:57:06"
        },
        {
            "name": "symfony/process",
            "version": "v3.0.4",
            "source": {
                "type": "git",
                "url": "https://github.com/symfony/process.git",
                "reference": "e6f1f98bbd355d209a992bfff45e7edfbd4a0776"
            },
            "dist": {
                "type": "zip",
                "url": "https://api.github.com/repos/symfony/process/zipball/e6f1f98bbd355d209a992bfff45e7edfbd4a0776",
                "reference": "e6f1f98bbd355d209a992bfff45e7edfbd4a0776",
                "shasum": ""
            },
            "require": {
                "php": ">=5.5.9"
            },
            "type": "library",
            "extra": {
                "branch-alias": {
                    "dev-master": "3.0-dev"
                }
            },
            "autoload": {
                "psr-4": {
                    "Symfony\\Component\\Process\\": ""
                },
                "exclude-from-classmap": [
                    "/Tests/"
                ]
            },
            "notification-url": "https://packagist.org/downloads/",
            "license": [
                "MIT"
            ],
            "authors": [
                {
                    "name": "Fabien Potencier",
                    "email": "fabien@symfony.com"
                },
                {
                    "name": "Symfony Community",
                    "homepage": "https://symfony.com/contributors"
                }
            ],
            "description": "Symfony Process Component",
            "homepage": "https://symfony.com",
            "time": "2016-03-30 10:41:14"
        },
        {
            "name": "symfony/yaml",
            "version": "v3.0.4",
            "source": {
                "type": "git",
                "url": "https://github.com/symfony/yaml.git",
                "reference": "0047c8366744a16de7516622c5b7355336afae96"
            },
            "dist": {
                "type": "zip",
                "url": "https://api.github.com/repos/symfony/yaml/zipball/0047c8366744a16de7516622c5b7355336afae96",
                "reference": "0047c8366744a16de7516622c5b7355336afae96",
                "shasum": ""
            },
            "require": {
                "php": ">=5.5.9"
            },
            "type": "library",
            "extra": {
                "branch-alias": {
                    "dev-master": "3.0-dev"
                }
            },
            "autoload": {
                "psr-4": {
                    "Symfony\\Component\\Yaml\\": ""
                },
                "exclude-from-classmap": [
                    "/Tests/"
                ]
            },
            "notification-url": "https://packagist.org/downloads/",
            "license": [
                "MIT"
            ],
            "authors": [
                {
                    "name": "Fabien Potencier",
                    "email": "fabien@symfony.com"
                },
                {
                    "name": "Symfony Community",
                    "homepage": "https://symfony.com/contributors"
                }
            ],
            "description": "Symfony Yaml Component",
            "homepage": "https://symfony.com",
            "time": "2016-03-04 07:55:57"
        }
    ],
    "packages-dev": [
        {
            "name": "symfony/polyfill-mbstring",
            "version": "v1.1.1",
            "source": {
                "type": "git",
                "url": "https://github.com/symfony/polyfill-mbstring.git",
                "reference": "1289d16209491b584839022f29257ad859b8532d"
            },
            "dist": {
                "type": "zip",
                "url": "https://api.github.com/repos/symfony/polyfill-mbstring/zipball/1289d16209491b584839022f29257ad859b8532d",
                "reference": "1289d16209491b584839022f29257ad859b8532d",
                "shasum": ""
            },
            "require": {
                "php": ">=5.3.3"
            },
            "suggest": {
                "ext-mbstring": "For best performance"
            },
            "type": "library",
            "extra": {
                "branch-alias": {
                    "dev-master": "1.1-dev"
                }
            },
            "autoload": {
                "psr-4": {
                    "Symfony\\Polyfill\\Mbstring\\": ""
                },
                "files": [
                    "bootstrap.php"
                ]
            },
            "notification-url": "https://packagist.org/downloads/",
            "license": [
                "MIT"
            ],
            "authors": [
                {
                    "name": "Nicolas Grekas",
                    "email": "p@tchwork.com"
                },
                {
                    "name": "Symfony Community",
                    "homepage": "https://symfony.com/contributors"
                }
            ],
            "description": "Symfony polyfill for the Mbstring extension",
            "homepage": "https://symfony.com",
            "keywords": [
                "compatibility",
                "mbstring",
                "polyfill",
                "portable",
                "shim"
            ],
            "time": "2016-01-20 09:13:37"
        },
        {
            "name": "symfony/var-dumper",
            "version": "v3.0.4",
            "source": {
                "type": "git",
                "url": "https://github.com/symfony/var-dumper.git",
                "reference": "3841ed86527d18ee2c35fe4afb1b2fc60f8fae79"
            },
            "dist": {
                "type": "zip",
                "url": "https://api.github.com/repos/symfony/var-dumper/zipball/3841ed86527d18ee2c35fe4afb1b2fc60f8fae79",
                "reference": "3841ed86527d18ee2c35fe4afb1b2fc60f8fae79",
                "shasum": ""
            },
            "require": {
                "php": ">=5.5.9",
                "symfony/polyfill-mbstring": "~1.0"
            },
            "require-dev": {
                "twig/twig": "~1.20|~2.0"
            },
            "suggest": {
                "ext-symfony_debug": ""
            },
            "type": "library",
            "extra": {
                "branch-alias": {
                    "dev-master": "3.0-dev"
                }
            },
            "autoload": {
                "files": [
                    "Resources/functions/dump.php"
                ],
                "psr-4": {
                    "Symfony\\Component\\VarDumper\\": ""
                },
                "exclude-from-classmap": [
                    "/Tests/"
                ]
            },
            "notification-url": "https://packagist.org/downloads/",
            "license": [
                "MIT"
            ],
            "authors": [
                {
                    "name": "Nicolas Grekas",
                    "email": "p@tchwork.com"
                },
                {
                    "name": "Symfony Community",
                    "homepage": "https://symfony.com/contributors"
                }
            ],
            "description": "Symfony mechanism for exploring and dumping PHP variables",
            "homepage": "https://symfony.com",
            "keywords": [
                "debug",
                "dump"
            ],
            "time": "2016-03-10 10:34:12"
        }
    ],
    "aliases": [],
    "minimum-stability": "stable",
    "stability-flags": {
        "ffmpeg/ffmpeg": 20
    },
    "prefer-stable": false,
    "prefer-lowest": false,
    "platform": [],
    "platform-dev": []
}<|MERGE_RESOLUTION|>--- conflicted
+++ resolved
@@ -4,13 +4,8 @@
         "Read more about it at https://getcomposer.org/doc/01-basic-usage.md#composer-lock-the-lock-file",
         "This file is @generated automatically"
     ],
-<<<<<<< HEAD
-    "hash": "e1cdeb4248ab93397c2fa390a76b0c62",
-    "content-hash": "8ad4495699681f4ade03f5e0fbe0b074",
-=======
-    "hash": "a0c23015c2a2bbb700ae566a04ca8679",
-    "content-hash": "42d3272dbfe226c0ef3da4e135e2dae3",
->>>>>>> 3e8cbe6c
+    "hash": "9363b8befa358a89f849785a6399698a",
+    "content-hash": "6304d9a80a90da1095ba8512bba2f166",
     "packages": [
         {
             "name": "container-interop/container-interop",
